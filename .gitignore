<<<<<<< HEAD
# dotenv environment variable files
.env
.env.development.local
.env.test.local
.env.production.local
.env.local

# Fresh build directory
_fresh/
node_modules
=======
dev/.env
dev2/.env
node_modules/
>>>>>>> cb169f96
<|MERGE_RESOLUTION|>--- conflicted
+++ resolved
@@ -1,4 +1,3 @@
-<<<<<<< HEAD
 # dotenv environment variable files
 .env
 .env.development.local
@@ -7,10 +6,4 @@
 .env.local
 
 # Fresh build directory
-_fresh/
-node_modules
-=======
-dev/.env
-dev2/.env
-node_modules/
->>>>>>> cb169f96
+_fresh/