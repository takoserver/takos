import { parse as parseArgs } from "jsr:@std/flags";

interface Args {
  url: string;
  user?: string;
<<<<<<< HEAD
  pass?: string;
=======
  pass: string;
>>>>>>> fde7c954
  command: string;
  host?: string;
  instPass?: string;
  inboxUrl?: string;
  relayId?: string;
}

function showHelp() {
  console.log(`使用方法: deno task host [command] [options]

Commands:
  list                             インスタンス一覧を表示
  create --host <HOST> [--inst-pass <PASSWORD>]  新しいインスタンスを作成
  delete --host <HOST>             インスタンスを削除
  set-password --host <HOST> --inst-pass <PASSWORD>  インスタンスのパスワード設定
  relay-list                       リレー一覧を表示
  relay-add --inbox-url <URL>      リレーを追加
  relay-delete --relay-id <ID>     リレーを削除

Options:
  --url        takos host のベース URL (既定: http://localhost:8001)
  --user       ユーザー名 (省略時 system)
<<<<<<< HEAD
  --pass       ログインパスワード (省略可)
=======
  --pass       ログインパスワード
>>>>>>> fde7c954
  --inst-pass  インスタンス用パスワード
  --inbox-url  追加するリレーのInbox URL
  --relay-id   削除するリレーのID
`);
}

function parseArgsFn(): Args | null {
  const parsed = parseArgs(Deno.args, {
    string: [
      "url",
      "user",
      "pass",
      "host",
      "inst-pass",
      "inbox-url",
      "relay-id",
    ],
    boolean: ["help"],
    default: { url: "http://localhost:8001" },
  });

  if (parsed.help || parsed._.length === 0) {
    showHelp();
    return null;
  }

  const command = String(parsed._[0]);
  return {
    url: String(parsed.url),
    user: parsed.user ? String(parsed.user) : undefined,
<<<<<<< HEAD
    pass: parsed.pass ? String(parsed.pass) : undefined,
=======
    pass: String(parsed.pass ?? ""),
>>>>>>> fde7c954
    command,
    host: parsed.host ? String(parsed.host) : undefined,
    instPass: parsed["inst-pass"] ? String(parsed["inst-pass"]) : undefined,
    inboxUrl: parsed["inbox-url"] ? String(parsed["inbox-url"]) : undefined,
    relayId: parsed["relay-id"] ? String(parsed["relay-id"]) : undefined,
  };
}

async function login(
  baseUrl: string,
  user: string,
  pass = "",
): Promise<string> {
  const res = await fetch(`${baseUrl}/auth/login`, {
    method: "POST",
    headers: { "content-type": "application/json" },
    body: JSON.stringify({ userName: user, password: pass }),
  });
  if (!res.ok) {
    throw new Error("ログインに失敗しました");
  }
  const setCookie = res.headers.get("set-cookie");
  const m = setCookie?.match(/hostSessionId=([^;]+)/);
  if (!m) throw new Error("Cookie を取得できませんでした");
  return `hostSessionId=${m[1]}`;
}

async function logout(baseUrl: string, cookie: string) {
  await fetch(`${baseUrl}/auth/logout`, {
    method: "DELETE",
    headers: { cookie },
  });
}

async function listInstances(baseUrl: string, cookie: string) {
  const res = await fetch(`${baseUrl}/user/instances`, { headers: { cookie } });
  if (!res.ok) {
    throw new Error("取得に失敗しました");
  }
  const list = await res.json();
  for (const inst of list) {
    console.log(inst.host);
  }
}

async function createInstance(
  baseUrl: string,
  cookie: string,
  host: string,
  pass?: string,
) {
  const body: Record<string, unknown> = { host };
  if (pass) body.password = pass;
  const res = await fetch(`${baseUrl}/user/instances`, {
    method: "POST",
    headers: { "content-type": "application/json", cookie },
    body: JSON.stringify(body),
  });
  if (!res.ok) {
    const err = await res.text();
    throw new Error(`作成に失敗しました: ${err}`);
  }
  console.log("作成しました");
}

async function deleteInstance(baseUrl: string, cookie: string, host: string) {
  const res = await fetch(`${baseUrl}/user/instances/${host}`, {
    method: "DELETE",
    headers: { cookie },
  });
  if (!res.ok) {
    throw new Error("削除に失敗しました");
  }
  console.log("削除しました");
}

async function setPassword(
  baseUrl: string,
  cookie: string,
  host: string,
  pass: string,
) {
  const res = await fetch(`${baseUrl}/user/instances/${host}/password`, {
    method: "PUT",
    headers: { "content-type": "application/json", cookie },
    body: JSON.stringify({ password: pass }),
  });
  if (!res.ok) {
    throw new Error("パスワード設定に失敗しました");
  }
  console.log("パスワードを更新しました");
}

async function listRelays(baseUrl: string, cookie: string) {
  const res = await fetch(`${baseUrl}/api/relays`, { headers: { cookie } });
  if (!res.ok) {
    throw new Error("リレー一覧の取得に失敗しました");
  }
  const data = await res.json();
  for (const r of data.relays ?? []) {
    console.log(`${r.id} ${r.inboxUrl}`);
  }
}

async function addRelay(baseUrl: string, cookie: string, url: string) {
  const res = await fetch(`${baseUrl}/api/relays`, {
    method: "POST",
    headers: { "content-type": "application/json", cookie },
    body: JSON.stringify({ inboxUrl: url }),
  });
  if (!res.ok) {
    const err = await res.text();
    throw new Error(`追加に失敗しました: ${err}`);
  }
  console.log("追加しました");
}

async function deleteRelay(baseUrl: string, cookie: string, id: string) {
  const res = await fetch(`${baseUrl}/api/relays/${id}`, {
    method: "DELETE",
    headers: { cookie },
  });
  if (!res.ok) {
    throw new Error("削除に失敗しました");
  }
  console.log("削除しました");
}

async function main() {
  const args = parseArgsFn();
  if (!args) return;
<<<<<<< HEAD
  const user = args.user ?? "system";
  const cookie = await login(args.url, user, args.pass ?? "");
=======
  if (!args.pass) {
    console.error("--pass を指定してください");
    return;
  }
  const user = args.user ?? "system";
  const cookie = await login(args.url, user, args.pass);
>>>>>>> fde7c954
  try {
    switch (args.command) {
      case "list":
        await listInstances(args.url, cookie);
        break;
      case "create":
        if (!args.host) throw new Error("--host が必要です");
        await createInstance(args.url, cookie, args.host, args.instPass);
        break;
      case "delete":
        if (!args.host) throw new Error("--host が必要です");
        await deleteInstance(args.url, cookie, args.host);
        break;
      case "set-password":
        if (!args.host || !args.instPass) {
          throw new Error("--host と --inst-pass が必要です");
        }
        await setPassword(args.url, cookie, args.host, args.instPass);
        break;
      case "relay-list":
        await listRelays(args.url, cookie);
        break;
      case "relay-add":
        if (!args.inboxUrl) throw new Error("--inbox-url が必要です");
        await addRelay(args.url, cookie, args.inboxUrl);
        break;
      case "relay-delete":
        if (!args.relayId) throw new Error("--relay-id が必要です");
        await deleteRelay(args.url, cookie, args.relayId);
        break;
      default:
        console.error("不明なコマンドです");
        showHelp();
    }
  } finally {
    await logout(args.url, cookie);
  }
}

if (import.meta.main) {
  main().catch((e) => console.error(e));
}<|MERGE_RESOLUTION|>--- conflicted
+++ resolved
@@ -3,11 +3,7 @@
 interface Args {
   url: string;
   user?: string;
-<<<<<<< HEAD
   pass?: string;
-=======
-  pass: string;
->>>>>>> fde7c954
   command: string;
   host?: string;
   instPass?: string;
@@ -30,11 +26,7 @@
 Options:
   --url        takos host のベース URL (既定: http://localhost:8001)
   --user       ユーザー名 (省略時 system)
-<<<<<<< HEAD
   --pass       ログインパスワード (省略可)
-=======
-  --pass       ログインパスワード
->>>>>>> fde7c954
   --inst-pass  インスタンス用パスワード
   --inbox-url  追加するリレーのInbox URL
   --relay-id   削除するリレーのID
@@ -65,11 +57,7 @@
   return {
     url: String(parsed.url),
     user: parsed.user ? String(parsed.user) : undefined,
-<<<<<<< HEAD
     pass: parsed.pass ? String(parsed.pass) : undefined,
-=======
-    pass: String(parsed.pass ?? ""),
->>>>>>> fde7c954
     command,
     host: parsed.host ? String(parsed.host) : undefined,
     instPass: parsed["inst-pass"] ? String(parsed["inst-pass"]) : undefined,
@@ -201,17 +189,8 @@
 async function main() {
   const args = parseArgsFn();
   if (!args) return;
-<<<<<<< HEAD
   const user = args.user ?? "system";
   const cookie = await login(args.url, user, args.pass ?? "");
-=======
-  if (!args.pass) {
-    console.error("--pass を指定してください");
-    return;
-  }
-  const user = args.user ?? "system";
-  const cookie = await login(args.url, user, args.pass);
->>>>>>> fde7c954
   try {
     switch (args.command) {
       case "list":
