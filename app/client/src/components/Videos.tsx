import {
  createResource,
  createSignal,
  For,
  onCleanup,
  onMount,
  Show,
} from "solid-js";
import { useAtom } from "solid-jotai";
import { createVideo, fetchVideos, likeVideo } from "./videos/api.ts";
import { Video } from "./videos/types.ts";
import { activeAccount } from "../states/account.ts";

export function Videos() {
  const [currentView, setCurrentView] = createSignal<"timeline" | "shorts">(
    "timeline",
  );
  const [selectedShortIndex, setSelectedShortIndex] = createSignal(0);
  const [showUploadModal, setShowUploadModal] = createSignal(false);
  const [openedVideo, setOpenedVideo] = createSignal<Video | null>(null);
  const [account] = useAtom(activeAccount);
  const [uploadForm, setUploadForm] = createSignal({
    title: "",
    description: "",
    hashtags: "",
    isShort: false,
    duration: "",
    file: null as File | null,
    thumbnail: null as File | null,
  });

  const [videos, { mutate: setVideos }] = createResource(fetchVideos);

  const shortVideos = (): Video[] => (videos() || []).filter((v) => v.isShort);
  const longVideos = (): Video[] => (videos() || []).filter((v) => !v.isShort);

  const formatNumber = (num: number) => {
    if (num >= 1000000) return `${(num / 1000000).toFixed(1)}M`;
    if (num >= 1000) return `${(num / 1000).toFixed(1)}K`;
    return num.toString();
  };

  const formatTime = (timestamp: string) => {
    const date = new Date(timestamp);
    const now = new Date();
    const diff = now.getTime() - date.getTime();
    const hours = Math.floor(diff / (1000 * 60 * 60));
    if (hours < 1) return "今";
    if (hours < 24) return `${hours}時間前`;
    const days = Math.floor(hours / 24);
    return `${days}日前`;
  };

  const handleLike = async (video: Video) => {
    const newLikes = await likeVideo(video.id);
    if (newLikes !== null) {
      setVideos((prev) =>
        prev?.map((v) => v.id === video.id ? { ...v, likes: newLikes } : v)
      );
    }
  };

  const playVideo = (video: Video) => {
    setOpenedVideo(video);
  };

  const playShort = (_video: Video, index: number) => {
    setSelectedShortIndex(index);
    setCurrentView("shorts");
  };

  const handleFileUpload = (event: Event) => {
    const target = event.target as HTMLInputElement;
    const file = target.files?.[0];
    if (file) {
      setUploadForm((prev) => ({ ...prev, file }));

      // 動画のアスペクト比を自動判定（実際の実装では動画ファイルの解析が必要）
      // ここではファイル名で判定する簡易実装
      const isVertical = file.name.includes("short") ||
        file.name.includes("vertical");
      setUploadForm((prev) => ({ ...prev, isShort: isVertical }));

      const video = document.createElement("video");
      video.preload = "metadata";
      video.onloadedmetadata = () => {
        const seconds = video.duration;
        if (!Number.isNaN(seconds)) {
          const m = Math.floor(seconds / 60);
          const s = Math.floor(seconds % 60);
          const str = `${m}:${s.toString().padStart(2, "0")}`;
          setUploadForm((prev) => ({ ...prev, duration: str }));
        }
        URL.revokeObjectURL(video.src);
      };
      video.src = URL.createObjectURL(file);
    }
  };

  const handleThumbnailUpload = (event: Event) => {
    const target = event.target as HTMLInputElement;
    const file = target.files?.[0] || null;
    setUploadForm((prev) => ({ ...prev, thumbnail: file }));
  };

  const submitUpload = async () => {
    const form = uploadForm();
    if (!form.title.trim() || !form.file) return;

    const user = account();
    if (!user) {
      alert("アカウントが選択されていません");
      return;
    }

    const newVideo = await createVideo({
      author: user.userName,
      title: form.title,
      description: form.description,
      hashtags: form.hashtags.split(" ").filter((tag) => tag.startsWith("#")),
      isShort: form.isShort,
      duration: form.duration,
      file: form.file,
      thumbnail: form.thumbnail ?? undefined,
    });
    if (!newVideo) return;

    setVideos((prev) => prev ? [newVideo, ...prev] : [newVideo]);

    // フォームをリセット
    setUploadForm({
      title: "",
      description: "",
      hashtags: "",
      isShort: false,
      duration: "",
      file: null,
      thumbnail: null,
    });
    setShowUploadModal(false);

    // 新しい動画の種類に応じてビューを切り替え
    if (newVideo.isShort) {
      // 新しいショート動画をインデックス0に設定
      setSelectedShortIndex(0);
      setCurrentView("shorts");
    } else {
      setCurrentView("timeline");
    }
  };

  const navigateToProfile = (authorId: string) => {
    // This is a placeholder for navigation.
    // In a real app, you would use a router like solid-router.
    alert(`Navigate to profile for user ID: ${authorId}`);
  };

  // ショート動画のスクロール処理
  const handleShortsScroll = (direction: "up" | "down") => {
    const currentIndex = selectedShortIndex();
    const shortsList = shortVideos();

    if (direction === "down" && currentIndex < shortsList.length - 1) {
      setSelectedShortIndex(currentIndex + 1);
    } else if (direction === "up" && currentIndex > 0) {
      setSelectedShortIndex(currentIndex - 1);
    }
  };

  // キーボードナビゲーション
  const handleKeyDown = (e: KeyboardEvent) => {
    if (currentView() === "shorts") {
      switch (e.key) {
        case "ArrowUp":
          e.preventDefault();
          handleShortsScroll("up");
          break;
        case "ArrowDown":
          e.preventDefault();
          handleShortsScroll("down");
          break;
        case "Escape":
          setCurrentView("timeline");
          break;
      }
    }
  };

  // イベントリスナーの追加・削除
  onMount(() => {
    document.addEventListener("keydown", handleKeyDown);
  });

  onCleanup(() => {
    document.removeEventListener("keydown", handleKeyDown);
  });

  return (
    <div style="background-color: #181818;" class="min-h-screen">
      {/* 投稿モーダル */}
      <Show when={showUploadModal()}>
        <div class="fixed inset-0 bg-black/70 flex items-center justify-center z-50 backdrop-blur-sm">
          <div
            style="background-color: #1e1e1e;"
            class="rounded-lg p-6 w-full max-w-md mx-4 shadow-xl border border-gray-600"
          >
            <div class="flex items-center justify-between mb-4">
              <h3 class="text-lg font-semibold text-white">
                動画をアップロード
              </h3>
              <button
                type="button"
                onClick={() => setShowUploadModal(false)}
                class="text-gray-400 hover:text-white transition-colors"
              >
                ✕
              </button>
            </div>

            <div class="space-y-4">
              {/* ファイル選択 */}
              <div>
                <label class="block text-sm font-medium text-gray-400 mb-2">
                  動画ファイル <span class="text-red-400">*</span>
                </label>
                <input
                  type="file"
                  accept="video/*"
                  onChange={handleFileUpload}
                  style="background-color: #2a2a2a;"
                  class="w-full px-3 py-2 border border-gray-600 rounded-md focus:ring-2 focus:ring-blue-500 focus:border-blue-500 text-gray-300"
                />
              </div>

              {/* サムネイル選択 */}
              <div>
                <label class="block text-sm font-medium text-gray-400 mb-2">
                  サムネイル画像
                </label>
                <input
                  type="file"
                  accept="image/*"
                  onChange={handleThumbnailUpload}
                  style="background-color: #2a2a2a;"
                  class="w-full px-3 py-2 border border-gray-600 rounded-md focus:ring-2 focus:ring-blue-500 focus:border-blue-500 text-gray-300"
                />
              </div>

              {/* 動画タイプ選択 */}
              <div>
                <label class="block text-sm font-medium text-gray-400 mb-2">
                  動画タイプ
                </label>
                <div class="flex space-x-4">
                  <label class="flex items-center">
                    <input
                      type="radio"
                      name="videoType"
                      checked={!uploadForm().isShort}
                      onChange={() =>
                        setUploadForm((prev) => ({ ...prev, isShort: false }))}
                      class="mr-2"
                    />
                    <span class="text-gray-400">通常動画</span>
                  </label>
                  <label class="flex items-center">
                    <input
                      type="radio"
                      name="videoType"
                      checked={uploadForm().isShort}
                      onChange={() =>
                        setUploadForm((prev) => ({ ...prev, isShort: true }))}
                      class="mr-2"
                    />
                    <span class="text-gray-400">ショート動画</span>
                  </label>
                </div>
              </div>

              {/* タイトル */}
              <div>
                <label class="block text-sm font-medium text-gray-400 mb-2">
                  タイトル <span class="text-red-400">*</span>
                </label>
                <input
                  type="text"
                  value={uploadForm().title}
                  onInput={(e) =>
                    setUploadForm((prev) => ({
                      ...prev,
                      title: e.target.value,
                    }))}
                  placeholder="動画のタイトルを入力してください"
                  style="background-color: #2a2a2a;"
                  class="w-full px-3 py-2 border border-gray-600 rounded-md focus:ring-2 focus:ring-blue-500 focus:border-blue-500 text-gray-300 placeholder-gray-500"
                />
              </div>

              {/* 説明 */}
              <div>
                <label class="block text-sm font-medium text-gray-400 mb-2">
                  説明
                </label>
                <textarea
                  value={uploadForm().description}
                  onInput={(e) =>
                    setUploadForm((prev) => ({
                      ...prev,
                      description: e.target.value,
                    }))}
                  placeholder="動画の説明を入力してください"
                  rows="3"
                  style="background-color: #2a2a2a;"
                  class="w-full px-3 py-2 border border-gray-600 rounded-md focus:ring-2 focus:ring-blue-500 focus:border-blue-500 text-gray-300 placeholder-gray-500 resize-none"
                />
              </div>

              {/* アクションボタン */}
              <div class="flex space-x-3 pt-4">
                <button
                  type="button"
                  onClick={() => setShowUploadModal(false)}
                  style="background-color: #2a2a2a;"
                  class="flex-1 px-4 py-2 border border-gray-600 text-gray-400 rounded-md hover:bg-gray-600 transition-colors"
                >
                  キャンセル
                </button>
                <button
                  type="button"
                  onClick={submitUpload}
                  disabled={!uploadForm().title.trim() || !uploadForm().file}
                  class="flex-1 px-4 py-2 bg-blue-600 hover:bg-blue-700 disabled:bg-gray-600 disabled:cursor-not-allowed text-white rounded-md transition-colors"
                >
                  アップロード
                </button>
              </div>
            </div>
          </div>
        </div>
      </Show>

      {/* メインコンテンツ */}
      <Show when={currentView() === "timeline" && !openedVideo()}>
        <div class="min-h-screen">
          {/* ヘッダー */}
          <div class="bg-[#1e1e1e] border-b border-gray-600">
            {/* Main Bar */}
            <div class="max-w-7xl mx-auto px-4 sm:px-6">
              <div class="flex items-center justify-between h-16">
                {/* Logo */}
                <div class="flex-shrink-0">
                  <h1 class="text-2xl font-bold text-white">
                    動画投稿
                  </h1>
                </div>

                {/* Desktop: Upload */}
                <div class="hidden md:flex items-center">
                  <button
                    type="button"
                    onClick={() => setShowUploadModal(true)}
                    class="bg-blue-600 hover:bg-blue-700 text-white px-4 py-2 rounded-lg font-medium transition-colors flex items-center space-x-2"
                  >
                    <svg
                      class="h-5 w-5"
                      xmlns="http://www.w3.org/2000/svg"
                      fill="none"
                      viewBox="0 0 24 24"
                      stroke-width="1.5"
                      stroke="currentColor"
                    >
                      <path
                        stroke-linecap="round"
                        stroke-linejoin="round"
                        d="M12 4.5v15m7.5-7.5h-15"
                      />
                    </svg>
                    <span>アップロード</span>
                  </button>
                </div>

                {/* Mobile: Upload Icon */}
                <div class="md:hidden flex items-center">
                  <button
                    type="button"
                    onClick={() => setShowUploadModal(true)}
                    class="bg-blue-600 hover:bg-blue-700 text-white p-2 rounded-full font-medium transition-colors"
                  >
                    <svg
                      class="h-6 w-6"
                      xmlns="http://www.w3.org/2000/svg"
                      fill="none"
                      viewBox="0 0 24 24"
                      stroke-width="1.5"
                      stroke="currentColor"
                    >
                      <path
                        stroke-linecap="round"
                        stroke-linejoin="round"
                        d="M12 4.5v15m7.5-7.5h-15"
                      />
                    </svg>
                  </button>
                </div>
              </div>
            </div>

            {/* View switcher / Tabs */}
            <div class="max-w-7xl mx-auto px-4 sm:px-6">
              <div class="border-b border-gray-700">
                <nav class="-mb-px flex space-x-6" aria-label="Tabs">
                  <button
                    type="button"
                    onClick={() => setCurrentView("timeline")}
                    class={`whitespace-nowrap py-3 px-1 border-b-2 font-medium text-sm transition-colors ${
                      currentView() === "timeline"
                        ? "border-blue-400 text-blue-400"
                        : "border-transparent text-gray-400 hover:text-gray-200 hover:border-gray-500"
                    }`}
                  >
                    ホーム
                  </button>
                  <button
                    type="button"
                    onClick={() => setCurrentView("shorts")}
                    class={`whitespace-nowrap py-3 px-1 border-b-2 font-medium text-sm transition-colors ${
                      currentView() === "shorts"
                        ? "border-blue-400 text-blue-400"
                        : "border-transparent text-gray-400 hover:text-gray-200 hover:border-gray-500"
                    }`}
                  >
                    ショート
                  </button>
                </nav>
              </div>
            </div>
          </div>

          <div class="max-w-7xl mx-auto px-6 py-8">
            {/* ショート動画セクション */}
            <Show when={shortVideos().length > 0}>
              <div class="mb-8">
                <div class="flex items-center justify-between mb-4">
                  <h2 class="text-lg font-medium text-gray-300">
                    📱 ショート動画
                  </h2>
                  <button
                    type="button"
                    onClick={() => setCurrentView("shorts")}
                    class="text-blue-400 hover:text-blue-300 text-sm font-medium"
                  >
                    すべて表示 →
                  </button>
                </div>
                <div class="grid grid-cols-2 sm:grid-cols-3 md:grid-cols-4 lg:grid-cols-6 xl:grid-cols-8 gap-4">
                  <For each={shortVideos().slice(0, 8)}>
                    {(video, index) => (
                      <div
                        class="cursor-pointer group"
                        onClick={() => playShort(video, index())}
                      >
                        <div
                          style="background-color: #2a2a2a;"
                          class="relative aspect-[9/16] rounded-lg overflow-hidden mb-2 group-hover:scale-105 transition-transform duration-200"
                        >
                          <img
                            class="w-full h-full object-cover"
                            src={video.thumbnail}
                            alt={video.title}
                          />
                          <div class="absolute bottom-2 right-2 bg-black/80 text-white text-xs px-1.5 py-0.5 rounded">
                            {video.duration}
                          </div>
                          <div class="absolute inset-0 bg-black/0 group-hover:bg-black/10 transition-colors flex items-center justify-center">
                            <div class="w-12 h-12 bg-black/60 rounded-full flex items-center justify-center opacity-0 group-hover:opacity-100 transition-opacity">
                              <span class="text-white text-xl">▶</span>
                            </div>
                          </div>
                        </div>
                        <h3 class="text-sm font-medium text-gray-300 line-clamp-2 mb-1 group-hover:text-blue-400">
                          {video.title}
                        </h3>
                      </div>
                    )}
                  </For>
                </div>
              </div>
            </Show>

            {/* 通常動画セクション */}
            <div>
              <h2 class="text-lg font-medium text-gray-300 mb-4">
                📹 通常動画
              </h2>
              <div class="grid grid-cols-1 sm:grid-cols-2 lg:grid-cols-3 xl:grid-cols-4 gap-6">
                <For each={longVideos()}>
                  {(video) => (
                    <div
                      class="group"
                    >
                      <div
<<<<<<< HEAD
                        class="relative aspect-video rounded-lg overflow-hidden mb-3 group-hover:scale-105 transition-transform duration-200 cursor-pointer"
                        onClick={() => playVideo(video)}
                        style="background-color: #2a2a2a;"
=======
                        style="background-color: #2a2a2a;"
                        class="relative aspect-video rounded-lg overflow-hidden mb-3 group-hover:scale-105 transition-transform duration-200"
>>>>>>> c6e70d57
                      >
                        <img
                          class="w-full h-full object-cover"
                          src={video.thumbnail}
                          alt={video.title}
                        />
                        <div class="absolute bottom-2 right-2 bg-black/80 text-white text-xs px-2 py-1 rounded">
                          {video.duration}
                        </div>
                        <div class="absolute inset-0 bg-black/0 group-hover:bg-black/10 transition-colors flex items-center justify-center">
                          <div class="w-16 h-16 bg-black/60 rounded-full flex items-center justify-center opacity-0 group-hover:opacity-100 transition-opacity">
                            <span class="text-white text-2xl">▶</span>
                          </div>
                        </div>
                      </div>
                      <div class="flex space-x-3">
<<<<<<< HEAD
                        <div
                          class="flex-shrink-0 cursor-pointer"
                          onClick={() => navigateToProfile(video.authorId)}
                        >
                          <div class="w-10 h-10 bg-gradient-to-br from-blue-400 to-purple-500 rounded-full flex items-center justify-center">
                            <span class="text-white text-sm">{video.authorAvatar}</span>
                          </div>
=======
                        <div class="flex-shrink-0 w-10 h-10 bg-gradient-to-br from-blue-400 to-purple-500 rounded-full flex items-center justify-center">
                          <span class="text-white text-sm">
                            {video.authorAvatar}
                          </span>
>>>>>>> c6e70d57
                        </div>
                        <div class="flex-1 min-w-0">
                          <h3
                            class="font-medium text-gray-300 mb-1 line-clamp-2 group-hover:text-blue-400 cursor-pointer"
                            onClick={() => playVideo(video)}
                          >
                            {video.title}
                          </h3>
<<<<<<< HEAD
                          <p
                            class="text-sm text-gray-400 mb-1 cursor-pointer hover:underline"
                            onClick={() => navigateToProfile(video.authorId)}
                          >
                            {video.author}
                          </p>
                          <div class="text-sm text-gray-500 flex items-center space-x-2">
                            <span>{formatNumber(video.views)} 回視聴</span>
                            <span>•</span>
=======
                          <p class="text-sm text-gray-400 mb-1">
                            {video.author}
                          </p>
                          <div class="text-sm text-gray-500 flex items-center">
>>>>>>> c6e70d57
                            <span>{formatTime(video.timestamp)}</span>
                          </div>
                        </div>
                      </div>
                    </div>
                  )}
                </For>
              </div>
            </div>
          </div>
        </div>
      </Show>

      {/* ショート動画ビューア */}
      <Show when={currentView() === "shorts"}>
        <div class="bg-black min-h-screen flex items-center justify-center">
          <Show
            when={shortVideos().length > 0}
            fallback={
              <div class="text-center space-y-4">
                <p class="text-white text-lg">ショート動画がありません</p>
                <button
                  type="button"
                  onClick={() => setCurrentView("timeline")}
                  class="px-6 py-3 bg-blue-600 hover:bg-blue-700 text-white rounded-lg"
                >
                  タイムラインに戻る
                </button>
              </div>
            }
          >
            <div class="relative w-full max-w-md h-screen flex items-center justify-center">
              {(() => {
                const currentShort = shortVideos()[selectedShortIndex()];
                return currentShort
                  ? (
                    <div class="relative w-full aspect-[9/16] max-h-screen bg-black rounded-lg overflow-hidden">
                      <video
                        class="w-full h-full object-cover"
                        src={currentShort.videoUrl}
                        autoplay
                        loop
                        muted
                        playsinline
                      />

                      {/* 動画情報オーバーレイ */}
                      <div class="absolute bottom-0 left-0 right-0 bg-gradient-to-t from-black/90 to-transparent p-6">
<<<<<<< HEAD
                        <div class="flex items-center justify-between mb-3">
                          <div
                            class="flex items-center space-x-3 cursor-pointer"
                            onClick={() => navigateToProfile(currentShort.authorId)}
                          >
                            <div class="w-10 h-10 bg-gradient-to-br from-blue-500 to-purple-600 rounded-full flex items-center justify-center">
                              <span class="text-white text-sm">{currentShort.authorAvatar}</span>
                            </div>
                            <div class="flex-1">
                              <p class="text-white font-semibold">{currentShort.author}</p>
                            </div>
=======
                        <div class="flex items-center space-x-3 mb-3">
                          <div class="w-10 h-10 bg-gradient-to-br from-blue-500 to-purple-600 rounded-full flex items-center justify-center">
                            <span class="text-white text-sm">
                              {currentShort.authorAvatar}
                            </span>
                          </div>
                          <div class="flex-1">
                            <p class="text-white font-semibold">
                              {currentShort.author}
                            </p>
>>>>>>> c6e70d57
                          </div>
                          <button
                            type="button"
                            onClick={() => handleLike(currentShort)}
                            class="flex items-center space-x-1 bg-white/20 text-white px-3 py-1.5 rounded-full text-sm hover:bg-white/30 transition-colors"
                          >
                            <span>👍</span>
                            <span>{formatNumber(currentShort.likes)}</span>
                          </button>
                        </div>
                        <h3 class="text-white font-medium mb-2 line-clamp-2">
                          {currentShort.title}
                        </h3>
                        <div class="flex items-center text-white/70 text-sm">
                          <span>{formatTime(currentShort.timestamp)}</span>
                        </div>
                      </div>

                      {/* ナビゲーションボタン */}
                      <div class="absolute right-4 top-1/2 transform -translate-y-1/2 flex flex-col space-y-4">
                        <button
                          type="button"
                          onClick={() => handleShortsScroll("up")}
                          disabled={selectedShortIndex() === 0}
                          class="w-12 h-12 bg-black/50 backdrop-blur-sm rounded-full flex items-center justify-center text-white hover:bg-black/70 transition-colors disabled:opacity-30 disabled:cursor-not-allowed"
                        >
                          ↑
                        </button>
                        <div class="text-center">
                          <div class="text-white text-sm bg-black/60 rounded-full px-3 py-1 backdrop-blur-sm">
                            {selectedShortIndex() + 1}/{shortVideos().length}
                          </div>
                        </div>
                        <button
                          type="button"
                          onClick={() => handleShortsScroll("down")}
                          disabled={selectedShortIndex() ===
                            shortVideos().length - 1}
                          class="w-12 h-12 bg-black/50 backdrop-blur-sm rounded-full flex items-center justify-center text-white hover:bg-black/70 transition-colors disabled:opacity-30 disabled:cursor-not-allowed"
                        >
                          ↓
                        </button>
                      </div>

                      {/* 戻るボタン */}
                      <div class="absolute top-6 left-6">
                        <button
                          type="button"
                          onClick={() => setCurrentView("timeline")}
                          class="w-12 h-12 bg-black/50 backdrop-blur-sm rounded-full flex items-center justify-center text-white hover:bg-black/70 transition-colors"
                        >
                          ←
                        </button>
                      </div>
                    </div>
                  )
                  : null;
              })()}
            </div>
          </Show>
        </div>
      </Show>

      {/* 動画詳細ビュー */}
      <Show when={openedVideo()}>
        <div style="background-color: #181818;" class="min-h-screen">
          <div class="max-w-7xl mx-auto px-6 py-6">
            <div class="flex flex-col lg:flex-row space-y-6 lg:space-y-0 lg:space-x-8">
              {/* メイン動画エリア */}
              <div class="flex-1">
                <button
                  type="button"
                  onClick={() => setOpenedVideo(null)}
                  class="flex items-center space-x-2 text-blue-400 hover:text-blue-300 mb-4 font-medium"
                >
                  <span>←</span>
                  <span>戻る</span>
                </button>
                <div class="bg-black rounded-lg overflow-hidden">
                  <video
                    src={openedVideo()!.videoUrl}
                    controls
                    autoplay
                    preload="metadata"
                    class="w-full aspect-video"
                  />
                </div>
                <div class="mt-6">
                  <h1 class="text-xl font-medium text-gray-300 mb-4">
                    {openedVideo()!.title}
                  </h1>
                  <div class="flex items-center justify-between mb-4">
                    <div
                      class="flex items-center space-x-4 cursor-pointer"
                      onClick={() => navigateToProfile(openedVideo()!.authorId)}
                    >
                      <div class="w-12 h-12 bg-gradient-to-br from-blue-500 to-purple-600 rounded-full flex items-center justify-center">
                        <span class="text-white font-semibold">
                          {openedVideo()!.authorAvatar}
                        </span>
                      </div>
                      <div>
                        <p class="font-medium text-gray-300">
                          {openedVideo()!.author}
                        </p>
                        <p class="text-sm text-gray-400">
                          {formatTime(openedVideo()!.timestamp)}
                        </p>
                      </div>
                    </div>
                    <button
                      type="button"
                      onClick={() => handleLike(openedVideo()!)}
                      style="background-color: #2a2a2a;"
                      class="flex items-center space-x-2 hover:bg-gray-600 text-gray-300 px-4 py-2 rounded-lg transition-colors"
                    >
                      <span>👍</span>
                      <span>{formatNumber(openedVideo()!.likes)}</span>
                    </button>
                  </div>
                  <div
                    style="background-color: #1e1e1e;"
                    class="rounded-lg p-4"
                  >
                    <p class="text-gray-400 whitespace-pre-wrap">
                      {openedVideo()!.description || "説明はありません"}
                    </p>
                  </div>
                </div>
              </div>

              {/* サイドバー - 関連動画 */}
              <div class="w-full lg:w-96 space-y-4">
                <h3 class="text-lg font-medium text-gray-300">関連動画</h3>
                <For
                  each={longVideos().filter((v) => v.id !== openedVideo()!.id)
                    .slice(0, 10)}
                >
                  {(video) => (
                    <div
                      style="background-color: #1e1e1e;"
                      class="flex space-x-3 cursor-pointer p-2 rounded-lg hover:bg-gray-700 transition-colors"
                      onClick={() => playVideo(video)}
                    >
                      <div
                        style="background-color: #2a2a2a;"
                        class="relative w-32 aspect-video rounded overflow-hidden flex-shrink-0"
                      >
                        <img
                          class="w-full h-full object-cover"
                          src={video.thumbnail}
                          alt={video.title}
                        />
                        <div class="absolute bottom-1 right-1 bg-black/80 text-white text-xs px-1.5 py-0.5 rounded">
                          {video.duration}
                        </div>
                      </div>
                      <div class="flex-1 min-w-0">
                        <h4 class="font-medium text-gray-300 text-sm line-clamp-2 mb-1">
                          {video.title}
                        </h4>
                        <p class="text-xs text-gray-400 mb-1">{video.author}</p>
                      </div>
                    </div>
                  )}
                </For>
              </div>
            </div>
          </div>
        </div>
      </Show>
    </div>
  );
}<|MERGE_RESOLUTION|>--- conflicted
+++ resolved
@@ -149,10 +149,10 @@
     }
   };
 
-  const navigateToProfile = (authorId: string) => {
+  const navigateToProfile = (author: string) => {
     // This is a placeholder for navigation.
     // In a real app, you would use a router like solid-router.
-    alert(`Navigate to profile for user ID: ${authorId}`);
+    alert(`Navigate to profile for user: ${author}`);
   };
 
   // ショート動画のスクロール処理
@@ -499,14 +499,9 @@
                       class="group"
                     >
                       <div
-<<<<<<< HEAD
                         class="relative aspect-video rounded-lg overflow-hidden mb-3 group-hover:scale-105 transition-transform duration-200 cursor-pointer"
                         onClick={() => playVideo(video)}
                         style="background-color: #2a2a2a;"
-=======
-                        style="background-color: #2a2a2a;"
-                        class="relative aspect-video rounded-lg overflow-hidden mb-3 group-hover:scale-105 transition-transform duration-200"
->>>>>>> c6e70d57
                       >
                         <img
                           class="w-full h-full object-cover"
@@ -523,20 +518,13 @@
                         </div>
                       </div>
                       <div class="flex space-x-3">
-<<<<<<< HEAD
                         <div
                           class="flex-shrink-0 cursor-pointer"
-                          onClick={() => navigateToProfile(video.authorId)}
+                          onClick={() => navigateToProfile(video.author)}
                         >
                           <div class="w-10 h-10 bg-gradient-to-br from-blue-400 to-purple-500 rounded-full flex items-center justify-center">
                             <span class="text-white text-sm">{video.authorAvatar}</span>
                           </div>
-=======
-                        <div class="flex-shrink-0 w-10 h-10 bg-gradient-to-br from-blue-400 to-purple-500 rounded-full flex items-center justify-center">
-                          <span class="text-white text-sm">
-                            {video.authorAvatar}
-                          </span>
->>>>>>> c6e70d57
                         </div>
                         <div class="flex-1 min-w-0">
                           <h3
@@ -545,22 +533,13 @@
                           >
                             {video.title}
                           </h3>
-<<<<<<< HEAD
                           <p
                             class="text-sm text-gray-400 mb-1 cursor-pointer hover:underline"
-                            onClick={() => navigateToProfile(video.authorId)}
+                            onClick={() => navigateToProfile(video.author)}
                           >
                             {video.author}
                           </p>
-                          <div class="text-sm text-gray-500 flex items-center space-x-2">
-                            <span>{formatNumber(video.views)} 回視聴</span>
-                            <span>•</span>
-=======
-                          <p class="text-sm text-gray-400 mb-1">
-                            {video.author}
-                          </p>
                           <div class="text-sm text-gray-500 flex items-center">
->>>>>>> c6e70d57
                             <span>{formatTime(video.timestamp)}</span>
                           </div>
                         </div>
@@ -609,11 +588,10 @@
 
                       {/* 動画情報オーバーレイ */}
                       <div class="absolute bottom-0 left-0 right-0 bg-gradient-to-t from-black/90 to-transparent p-6">
-<<<<<<< HEAD
                         <div class="flex items-center justify-between mb-3">
                           <div
                             class="flex items-center space-x-3 cursor-pointer"
-                            onClick={() => navigateToProfile(currentShort.authorId)}
+                            onClick={() => navigateToProfile(currentShort.author)}
                           >
                             <div class="w-10 h-10 bg-gradient-to-br from-blue-500 to-purple-600 rounded-full flex items-center justify-center">
                               <span class="text-white text-sm">{currentShort.authorAvatar}</span>
@@ -621,18 +599,6 @@
                             <div class="flex-1">
                               <p class="text-white font-semibold">{currentShort.author}</p>
                             </div>
-=======
-                        <div class="flex items-center space-x-3 mb-3">
-                          <div class="w-10 h-10 bg-gradient-to-br from-blue-500 to-purple-600 rounded-full flex items-center justify-center">
-                            <span class="text-white text-sm">
-                              {currentShort.authorAvatar}
-                            </span>
-                          </div>
-                          <div class="flex-1">
-                            <p class="text-white font-semibold">
-                              {currentShort.author}
-                            </p>
->>>>>>> c6e70d57
                           </div>
                           <button
                             type="button"
@@ -727,7 +693,7 @@
                   <div class="flex items-center justify-between mb-4">
                     <div
                       class="flex items-center space-x-4 cursor-pointer"
-                      onClick={() => navigateToProfile(openedVideo()!.authorId)}
+                      onClick={() => navigateToProfile(openedVideo()!.author)}
                     >
                       <div class="w-12 h-12 bg-gradient-to-br from-blue-500 to-purple-600 rounded-full flex items-center justify-center">
                         <span class="text-white font-semibold">
