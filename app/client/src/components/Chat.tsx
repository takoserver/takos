import {
  createEffect,
  createMemo,
  createSignal,
  on,
  onCleanup,
  onMount,
  Show,
} from "solid-js";
import { useAtom } from "solid-jotai";
import { selectedRoomState } from "../states/chat.ts";
import { type Account, activeAccount } from "../states/account.ts";
import { fetchUserInfo, fetchUserInfoBatch } from "./microblog/api.ts";
import {
  addKeyPackage,
  addRoom,
  fetchEncryptedMessages,
  fetchHandshakes,
  fetchKeepMessages,
  fetchKeyPackages,
  importRosterEvidence,
  searchRooms,
  sendEncryptedMessage,
  sendHandshake,
  sendKeepMessage,
  uploadFile,
} from "./e2ee/api.ts";
import { apiFetch, getDomain, getKpPoolSize } from "../utils/config.ts";
import { addMessageHandler, removeMessageHandler } from "../utils/ws.ts";
import {
  createCommitAndWelcomes,
  createMLSGroup,
  decryptMessage,
  encryptMessageWithAck,
  generateKeyPair,
  joinWithWelcome,
  processCommit,
  processProposal,
  removeMembers,
  type RosterEvidence,
  type StoredGroupState,
  verifyWelcome,
} from "./e2ee/mls_wrapper.ts";
import {
  decodePublicMessage,
  encodePublicMessage,
} from "./e2ee/mls_message.ts";
import { decodeMlsMessage } from "ts-mls";
import { decodeGroupMetadata } from "./e2ee/group_metadata.ts";
import {
  appendRosterEvidence,
  getCacheItem,
  loadAllMLSKeyPairs,
  loadKeyPackageRecords,
  loadMLSGroupStates,
  loadMLSKeyPair,
  saveMLSGroupStates,
  saveMLSKeyPair,
  setCacheItem,
} from "./e2ee/storage.ts";
import { isAdsenseEnabled, loadAdsenseConfig } from "../utils/adsense.ts";
import { ChatRoomList } from "./chat/ChatRoomList.tsx";
import { ChatTitleBar } from "./chat/ChatTitleBar.tsx";
import { ChatSettingsOverlay } from "./chat/ChatSettingsOverlay.tsx";
import { ChatMessageList } from "./chat/ChatMessageList.tsx";
import { ChatSendForm } from "./chat/ChatSendForm.tsx";
import { GroupCreateDialog } from "./chat/GroupCreateDialog.tsx";
import type { ActorID, ChatMessage, Room } from "./chat/types.ts";
import { b64ToBuf, bufToB64 } from "../../../shared/buffer.ts";
import type { GeneratedKeyPair } from "./e2ee/mls_wrapper.ts";
import { useMLS } from "./e2ee/useMLS.ts";

function adjustHeight(el?: HTMLTextAreaElement) {
  if (el) {
    el.style.height = "auto";
    el.style.height = `${el.scrollHeight}px`;
  }
}

function bufToUrl(buf: ArrayBuffer, type: string): string {
  const blob = new Blob([buf], { type });
  return URL.createObjectURL(blob);
}

// ActivityPub の Note 形式のテキストから content を取り出す
function parseActivityPubContent(text: string): string {
  try {
    const obj = JSON.parse(text);
    if (obj && typeof obj === "object" && typeof obj.content === "string") {
      return obj.content;
    }
  } catch {
    /* JSON ではない場合はそのまま返す */
  }
  return text;
}

interface ActivityPubPreview {
  url: string;
  mediaType: string;
  width?: number;
  height?: number;
  key?: string;
  iv?: string;
}

interface ActivityPubAttachment {
  url: string;
  mediaType: string;
  key?: string;
  iv?: string;
  preview?: ActivityPubPreview;
}

interface ParsedActivityPubNote {
  id?: string;
  content: string;
  attachments?: ActivityPubAttachment[];
}

function parseActivityPubNote(text: string): ParsedActivityPubNote {
  try {
    const obj = JSON.parse(text);
    if (obj && typeof obj === "object" && typeof obj.content === "string") {
      const rawAtt = (obj as { attachment?: unknown }).attachment;
      const attachments = Array.isArray(rawAtt)
        ? rawAtt
          .map((a: unknown) => {
            if (
              a && typeof a === "object" &&
              typeof (a as { url?: unknown }).url === "string"
            ) {
              const mediaType =
                typeof (a as { mediaType?: unknown }).mediaType === "string"
                  ? (a as { mediaType: string }).mediaType
                  : "application/octet-stream";
              const key = typeof (a as { key?: unknown }).key === "string"
                ? (a as { key: string }).key
                : undefined;
              const iv = typeof (a as { iv?: unknown }).iv === "string"
                ? (a as { iv: string }).iv
                : undefined;
              const rawPrev = (a as { preview?: unknown }).preview;
              let preview: ActivityPubPreview | undefined;
              if (
                rawPrev && typeof rawPrev === "object" &&
                typeof (rawPrev as { url?: unknown }).url === "string"
              ) {
                preview = {
                  url: (rawPrev as { url: string }).url,
                  mediaType:
                    typeof (rawPrev as { mediaType?: unknown }).mediaType ===
                        "string"
                      ? (rawPrev as { mediaType: string }).mediaType
                      : "image/jpeg",
                  width: typeof (rawPrev as { width?: unknown }).width ===
                      "number"
                    ? (rawPrev as { width: number }).width
                    : undefined,
                  height: typeof (rawPrev as { height?: unknown }).height ===
                      "number"
                    ? (rawPrev as { height: number }).height
                    : undefined,
                  key: typeof (rawPrev as { key?: unknown }).key === "string"
                    ? (rawPrev as { key: string }).key
                    : undefined,
                  iv: typeof (rawPrev as { iv?: unknown }).iv === "string"
                    ? (rawPrev as { iv: string }).iv
                    : undefined,
                };
              }
              return {
                url: (a as { url: string }).url,
                mediaType,
                key,
                iv,
                preview,
              } as ActivityPubAttachment;
            }
            return null;
          })
          .filter((
            a: ActivityPubAttachment | null,
          ): a is ActivityPubAttachment => !!a)
        : undefined;
      const id = typeof (obj as { id?: unknown }).id === "string"
        ? (obj as { id: string }).id
        : undefined;
      return { id, content: obj.content, attachments };
    }
  } catch {
    /* ignore */
  }
  return { content: text };
}

async function encryptFile(file: File) {
  const buf = await file.arrayBuffer();
  const key = await crypto.subtle.generateKey(
    { name: "AES-GCM", length: 256 },
    true,
    ["encrypt", "decrypt"],
  );
  const iv = crypto.getRandomValues(new Uint8Array(12));
  const enc = await crypto.subtle.encrypt({ name: "AES-GCM", iv }, key, buf);
  const rawKey = await crypto.subtle.exportKey("raw", key);
  return {
    data: enc,
    key: bufToB64(rawKey),
    iv: bufToB64(iv.buffer),
    mediaType: file.type,
    name: file.name,
  };
}

async function decryptFile(
  data: ArrayBuffer,
  keyB64: string,
  ivB64: string,
): Promise<ArrayBuffer> {
  const key = await crypto.subtle.importKey(
    "raw",
    b64ToBuf(keyB64),
    { name: "AES-GCM" },
    false,
    ["decrypt"],
  );
  const iv = b64ToBuf(ivB64);
  const dec = await crypto.subtle.decrypt(
    { name: "AES-GCM", iv },
    key,
    data,
  );
  return dec;
}
// 画像からプレビュー用の縮小画像を生成
async function generateImagePreview(
  file: File,
): Promise<{ file: File; width: number; height: number } | null> {
  return await new Promise((resolve) => {
    const img = new Image();
    const url = URL.createObjectURL(file);
    img.onload = () => {
      const max = 320;
      const scale = Math.min(1, max / img.width);
      const w = Math.round(img.width * scale);
      const h = Math.round(img.height * scale);
      const canvas = document.createElement("canvas");
      canvas.width = w;
      canvas.height = h;
      const ctx = canvas.getContext("2d");
      if (!ctx) {
        URL.revokeObjectURL(url);
        resolve(null);
        return;
      }
      ctx.drawImage(img, 0, 0, w, h);
      canvas.toBlob(
        (blob) => {
          URL.revokeObjectURL(url);
          if (blob) {
            resolve({
              file: new File([blob], `preview-${file.name}.jpg`, {
                type: "image/jpeg",
              }),
              width: w,
              height: h,
            });
          } else {
            resolve(null);
          }
        },
        "image/jpeg",
        0.8,
      );
    };
    img.onerror = () => {
      URL.revokeObjectURL(url);
      resolve(null);
    };
    img.src = url;
  });
}
// 動画からプレビュー用の静止画を生成
async function generateVideoPreview(
  file: File,
): Promise<{ file: File; width: number; height: number } | null> {
  return await new Promise((resolve) => {
    const video = document.createElement("video");
    const url = URL.createObjectURL(file);
    video.preload = "metadata";
    video.muted = true;
    video.src = url;
    video.onloadeddata = () => {
      const max = 320;
      const scale = Math.min(1, max / video.videoWidth);
      const w = Math.round(video.videoWidth * scale);
      const h = Math.round(video.videoHeight * scale);
      const canvas = document.createElement("canvas");
      canvas.width = w;
      canvas.height = h;
      const ctx = canvas.getContext("2d");
      if (!ctx) {
        URL.revokeObjectURL(url);
        resolve(null);
        return;
      }
      ctx.drawImage(video, 0, 0, w, h);
      canvas.toBlob(
        (blob) => {
          URL.revokeObjectURL(url);
          if (blob) {
            resolve({
              file: new File([blob], `preview-${file.name}.jpg`, {
                type: "image/jpeg",
              }),
              width: w,
              height: h,
            });
          } else {
            resolve(null);
          }
        },
        "image/jpeg",
        0.8,
      );
    };
    video.onerror = () => {
      URL.revokeObjectURL(url);
      resolve(null);
    };
  });
}
// 添付ファイルをアップロードし、必要ならプレビューも付与
async function buildAttachment(file: File) {
  const enc = await encryptFile(file);
  const url = await uploadFile({
    content: enc.data,
    mediaType: enc.mediaType,
    key: enc.key,
    iv: enc.iv,
    name: file.name,
  });
  if (!url) return undefined;
  let preview: ActivityPubPreview | undefined;
  if (file.type.startsWith("image/")) {
    const p = await generateImagePreview(file);
    if (p) {
      const pEnc = await encryptFile(p.file);
      const pUrl = await uploadFile({
        content: pEnc.data,
        mediaType: pEnc.mediaType,
        key: pEnc.key,
        iv: pEnc.iv,
        name: p.file.name,
      });
      if (pUrl) {
        preview = {
          url: pUrl,
          mediaType: pEnc.mediaType,
          key: pEnc.key,
          iv: pEnc.iv,
          width: p.width,
          height: p.height,
        };
      }
    }
  } else if (file.type.startsWith("video/")) {
    const p = await generateVideoPreview(file);
    if (p) {
      const pEnc = await encryptFile(p.file);
      const pUrl = await uploadFile({
        content: pEnc.data,
        mediaType: pEnc.mediaType,
        key: pEnc.key,
        iv: pEnc.iv,
        name: p.file.name,
      });
      if (pUrl) {
        preview = {
          url: pUrl,
          mediaType: pEnc.mediaType,
          key: pEnc.key,
          iv: pEnc.iv,
          width: p.width,
          height: p.height,
        };
      }
    }
  }
  const attType = file.type.startsWith("image/")
    ? "Image"
    : file.type.startsWith("video/")
    ? "Video"
    : file.type.startsWith("audio/")
    ? "Audio"
    : "Document";
  const att: Record<string, unknown> = {
    type: attType,
    url,
    mediaType: enc.mediaType,
    key: enc.key,
    iv: enc.iv,
  };
  if (preview) {
    att.preview = { type: "Image", ...preview };
  }
  return att;
}

function getSelfRoomId(_user: Account | null): string | null {
  // セルフルーム（TAKO Keep）のIDは固定で "memo"
  return _user ? "memo" : null;
}

export function Chat() {
  const [selectedRoom, setSelectedRoom] = useAtom(selectedRoomState); // グローバル状態を使用
  const [account] = useAtom(activeAccount);
  const { bindingStatus, bindingInfo, assessBinding, ktInfo } = useMLS(
    account()?.userName ?? "",
  );
  const [newMessage, setNewMessage] = createSignal("");
  const [mediaFile, setMediaFile] = createSignal<File | null>(null);
  const [mediaPreview, setMediaPreview] = createSignal<string | null>(null);
  const [showRoomList, setShowRoomList] = createSignal(true); // モバイル用: 部屋リスト表示制御
  const [isMobile, setIsMobile] = createSignal(false); // モバイル判定
  const [chatRooms, setChatRooms] = createSignal<Room[]>([]);

  const [messages, setMessages] = createSignal<ChatMessage[]>([]);
  const [groups, setGroups] = createSignal<Record<string, StoredGroupState>>(
    {},
  );
  const [keyPair, setKeyPair] = createSignal<GeneratedKeyPair | null>(null);
  const [partnerHasKey, setPartnerHasKey] = createSignal(true);
  const messageLimit = 30;
  const [showAds, setShowAds] = createSignal(false);
  onMount(async () => {
    await loadAdsenseConfig();
    setShowAds(isAdsenseEnabled());
  });
  const [cursor, setCursor] = createSignal<string | null>(null);
  const [hasMore, setHasMore] = createSignal(true);
  const [loadingOlder, setLoadingOlder] = createSignal(false);
  const selectedRoomInfo = createMemo(() =>
    chatRooms().find((r) => r.id === selectedRoom()) ?? null
  );
  const [showGroupDialog, setShowGroupDialog] = createSignal(false);
  const [groupDialogMode, setGroupDialogMode] = createSignal<
    "create" | "invite"
  >("create");
  const [initialMembers, setInitialMembers] = createSignal<string[]>([]);
  const [segment, setSegment] = createSignal<"all" | "people" | "groups">(
    "all",
  );
  // 設定オーバーレイ表示状態
  const [showSettings, setShowSettings] = createSignal(false);

  const actorUrl = createMemo(() => {
    const user = account();
    return user
      ? new URL(`/users/${user.userName}`, globalThis.location.origin).href
      : null;
  });

  createEffect(() => {
    const user = account();
    const roomId = selectedRoom();
    const actor = actorUrl();
    if (!user || !roomId || !actor) return;
    void (async () => {
      const records = await loadKeyPackageRecords(user.id, roomId);
      const last = records[records.length - 1];
      if (last) {
        await assessBinding(
          user.id,
          roomId,
          actor,
          last.credentialFingerprint,
          last.ktIncluded,
        );
      }
    })();
  });

  // ルーム重複防止ユーティリティ
  function upsertRooms(next: Room[]) {
    setChatRooms((prev) => {
      const map = new Map<string, Room>();
      // 既存を入れてから next で上書き（最新情報を反映）
      for (const r of prev) map.set(r.id, r);
      for (const r of next) map.set(r.id, r);
      return Array.from(map.values());
    });
  }
  function upsertRoom(room: Room) {
    upsertRooms([room]);
  }

  // MLSの状態から参加者（自分以外）を抽出
  const participantsFromState = (roomId: string): string[] => {
    const user = account();
    if (!user) return [];
    const state = groups()[roomId];
    if (!state) return [];
    const handle = `${user.userName}@${getDomain()}` as ActorID;
    try {
      return extractMembers(state).filter((m) => m !== handle);
    } catch {
      return [];
    }
  };

  // 受信メッセージの送信者ハンドルから、メンバーIDをフルハンドル形式に補正
  const updatePeerHandle = (roomId: string, fromHandle: string) => {
    const user = account();
    if (!user) return;
    const selfHandle = `${user.userName}@${getDomain()}`;
    const fullFrom = normalizeHandle(fromHandle as ActorID) ?? fromHandle;
    if (fromHandle === selfHandle) return;
    const [fromUser] = splitActor(fromHandle as ActorID);
    setChatRooms((prev) =>
      prev.map((r) => {
        if (r.id !== roomId) return r;
        const members = (r.members ?? []).map((m) => {
          if (typeof m === "string" && !m.includes("@")) {
            // ユーザー名だけ一致している場合はフルハンドルに置き換え
            const [mu] = splitActor(m as ActorID);
            if (mu === fromUser) return fullFrom as ActorID;
          }
          return m;
        });
        // 1対1・未命名のとき、タイトルがローカル名等に上書きされていたらハンドルに補正
        const isDm = r.type !== "memo" && (r.members?.length ?? 0) === 1 &&
          !(r.hasName || r.hasIcon);
        let name = r.name;
        if (
          isDm && (!name || name === user.displayName || name === user.userName)
        ) {
          name = fullFrom;
        }
        return { ...r, name, members };
      })
    );
  };
  const updateRoomLast = (roomId: string, msg?: ChatMessage) => {
    setChatRooms((rooms) => {
      let updated = false;
      const newRooms = rooms.map((r) => {
        if (r.id !== roomId) return r;
        const lastMessage = msg?.attachments && msg.attachments.length > 0
          ? "[添付]" + (msg.content ? " " + msg.content : "")
          : msg?.content ?? "";
        const lastMessageTime = msg?.timestamp;
        if (
          r.lastMessage !== lastMessage ||
          r.lastMessageTime?.getTime() !== lastMessageTime?.getTime()
        ) {
          updated = true;
          return { ...r, lastMessage, lastMessageTime };
        }
        return r;
      });
      return updated ? newRooms : rooms;
    });
  };

  // 1対1ルームで、選択時に相手の情報と members を補正する
  const ensureDmPartnerInfo = async (room: Room) => {
    const user = account();
    if (!user || room.type === "memo") return;
    const selfHandle = `${user.userName}@${getDomain()}`;
    // MLSの状態から相手を特定（自分以外）
    let partner = participantsFromState(room.id)[0];
    // 取れない場合は、URL/選択値から相手候補を推測
    if (!partner) {
      const sel = selectedRoom();
      if (sel) {
        const nsel = normalizeHandle(sel as ActorID) ??
          normalizeActor(sel as ActorID);
        if (nsel.includes("@") && nsel !== selfHandle) {
          partner = nsel as ActorID;
        }
      }
    }
    if (!partner) return;

    // 画面表示用に client 側で members を補完（サーバーから返らない想定）
    setChatRooms((prev) =>
      prev.map((r) => {
        if (r.id !== room.id) return r;
        const cur = r.members ?? [];
        const norm = normalizeHandle(partner as string) as string | undefined;
        if (!norm) return r;
        if (cur.length === 1 && cur[0] === norm) return r;
        return { ...r, members: [norm] };
      })
    );

    // 名前が未設定/自分名に見える場合は相手の displayName を取得して補完
    if (
      !(room.hasName || room.hasIcon) &&
      (room.name === "" || room.name === user.displayName ||
        room.name === user.userName)
    ) {
      try {
        const info = await fetchUserInfo(partner as ActorID);
        if (info) {
          setChatRooms((prev) =>
            prev.map((r) =>
              r.id === room.id
                ? {
                  ...r,
                  name: info.displayName || info.userName,
                  avatar: info.authorAvatar || r.avatar,
                }
                : r
            )
          );
        }
      } catch (err) {
        // ネットワークエラーや404は致命的ではないので無視
        console.warn("相手情報の取得に失敗しました", err);
      }
    }
  };
  let textareaRef: HTMLTextAreaElement | undefined;
  let wsCleanup: (() => void) | undefined;

<<<<<<< HEAD
  const toggleEncryption = () => {
    // 暗号化ONにしようとした時、相手がkeyPackage未所持なら警告
    if (!useEncryption() && !partnerHasKey()) {
      globalThis.dispatchEvent(new CustomEvent("app:toast", {
        detail: { type: "warning", title: "暗号化に未対応", description: "このユーザーは暗号化された会話に対応していません。" },
      }));
      return;
    }
    setUseEncryption(!useEncryption());
  };

=======
>>>>>>> d553d618
  const loadGroupStates = async () => {
    const user = account();
    if (!user) return;
    try {
      const stored = await loadMLSGroupStates(user.id);
      setGroups(stored);
    } catch (err) {
      console.error("Failed to load group states", err);
    }
  };

  const saveGroupStates = async () => {
    const user = account();
    if (!user) return;
    try {
      await saveMLSGroupStates(user.id, groups());
    } catch (e) {
      console.error("グループ状態の保存に失敗しました", e);
    }
  };

  // グループ状態が存在しなければ初期化して保存
  const initGroupState = async (roomId: string) => {
    try {
      if (groups()[roomId]) return;
      const pair = await ensureKeyPair();
      if (!pair) return;
      let initState: StoredGroupState | undefined;
      try {
        // アクターURLを identity に用いた正しい Credential で生成
        const user = account();
        if (!user) return;
        const actor =
          new URL(`/users/${user.userName}`, globalThis.location.origin).href;
        const created = await createMLSGroup(actor);
        initState = created.state;
      } catch (e) {
        console.error(
          "グループ初期化時にキーからの初期化に失敗しました",
          e,
        );
      }
      if (initState) {
        setGroups((prev) => ({
          ...prev,
          [roomId]: initState,
        }));
        await saveGroupStates();
      }
    } catch (e) {
      console.error("ローカルグループ初期化に失敗しました", e);
    }
  };

  const [isGeneratingKeyPair, setIsGeneratingKeyPair] = createSignal(false);

  const ensureKeyPair = async (): Promise<GeneratedKeyPair | null> => {
    if (isGeneratingKeyPair()) return null;

    let pair: GeneratedKeyPair | null = keyPair();
    const user = account();
    if (!user) return null;
    if (!pair) {
      setIsGeneratingKeyPair(true);
      try {
        pair = await loadMLSKeyPair(user.id);
      } catch (err) {
        console.error("鍵ペアの読み込みに失敗しました", err);
        pair = null;
      }
      if (!pair) {
        // MLS の identity はアクターURLを用いる（外部連合との整合性維持）
        const actor =
          new URL(`/users/${user.userName}`, globalThis.location.origin).href;
        const kp = await generateKeyPair(actor);
        pair = { public: kp.public, private: kp.private, encoded: kp.encoded };
        try {
          await saveMLSKeyPair(user.id, pair);
          await addKeyPackage(user.userName, { content: kp.encoded });
          // 目標プール数まで補充
          await topUpSelfKeyPackages(user.userName, user.id);
        } catch (err) {
          console.error("鍵ペアの保存に失敗しました", err);
          setIsGeneratingKeyPair(false);
          return null;
        }
      }
      setKeyPair(pair);
      setIsGeneratingKeyPair(false);
    }
    return pair;
  };

  const fetchMessagesForRoom = async (
    room: Room,
    params?: { limit?: number; before?: string; after?: string },
  ): Promise<ChatMessage[]> => {
    const user = account();
    if (!user) return [];
    if (room.type === "memo") {
      const list = await fetchKeepMessages(
        `${user.userName}@${getDomain()}`,
        params,
      );
      const msgs = list.map((m) => ({
        id: m.id,
        author: `${user.userName}@${getDomain()}`,
        displayName: user.displayName || user.userName,
        address: `${user.userName}@${getDomain()}`,
        content: m.content,
        timestamp: new Date(m.createdAt),
        type: "text" as const,
        isMe: true,
        avatar: room.avatar,
      }));
      return msgs.sort((a, b) => a.timestamp.getTime() - b.timestamp.getTime());
    }
    const encryptedMsgs: ChatMessage[] = [];
    let group = groups()[room.id];
    if (!group) {
      await initGroupState(room.id);
      group = groups()[room.id];
      if (!group) return [];
    }

    // 先に Handshake (Commit / Proposal) を適用して状態を同期
    try {
      const hs = await fetchHandshakes(room.id, { limit: 100 });
      if (hs.length > 0) {
        // createdAt 昇順で適用
        const ordered = [...hs].sort((a, b) =>
          new Date(a.createdAt).getTime() - new Date(b.createdAt).getTime()
        );
        let updated = false;
        for (const h of ordered) {
          const body = decodePublicMessage(h.message);
          if (!body) continue;
          try {
            // Commit / Proposal 判定は decodeMlsMessage 内部で実施; 失敗時は例外
            try {
              const dec = decodeMlsMessage(body, 0)?.[0];
              if (dec && dec.wireformat === "mls_public_message") {
                group = await processCommit(
                  group,
                  dec.publicMessage as unknown as never,
                );
              } else {
                throw new Error("not a public message");
              }
              updated = true;
              continue; // commit 適用できたら次へ
            } catch {
              /* not a commit */
            }
            try {
              const dec = decodeMlsMessage(body, 0)?.[0];
              if (dec && dec.wireformat === "mls_public_message") {
                group = await processProposal(
                  group,
                  dec.publicMessage as unknown as never,
                );
              } else {
                throw new Error("not a public message");
              }
              updated = true;
              continue;
            } catch {
              /* not a proposal */
            }
            try {
              const obj = JSON.parse(new TextDecoder().decode(body));
              if (obj?.type === "welcome" && Array.isArray(obj.data)) {
                const wBytes = new Uint8Array(obj.data as number[]);
                const ok = await verifyWelcome(wBytes);
                if (!ok) {
                  globalThis.dispatchEvent(new CustomEvent("app:toast", {
                    detail: { type: "warning", title: "無視しました", description: "不正なWelcomeメッセージを受信したため無視しました" },
                  }));
                  continue;
                }
                // 複数の鍵ペアプールから順次試す
                let joined: StoredGroupState | null = null;
                const me = account();
                const pairs = me ? await loadAllMLSKeyPairs(me.id) : [];
                if (pairs.length === 0) {
                  const single = await ensureKeyPair();
                  if (single) pairs.push(single);
                }
                for (const p of pairs) {
                  try {
                    const st = await joinWithWelcome(wBytes, p);
                    joined = st;
                    break;
                  } catch (e) {
                    console.warn("welcome apply failed", e);
                    // try next
                    continue;
                  }
                }
                if (joined) {
                  group = joined;
                  updated = true;
                } else {
                  console.warn("welcome apply failed for all key pairs");
                }
                continue;
              }
              if (obj?.type === "RosterEvidence") {
                const ev = obj as RosterEvidence;
                const okEv = await importRosterEvidence(
                  user.id,
                  room.id,
                  ev,
                );
                if (okEv) {
                  await appendRosterEvidence(user.id, room.id, [ev]);
                  const actor = actorUrl();
                  if (actor && ev.actor === actor) {
                    await assessBinding(
                      user.id,
                      room.id,
                      actor,
                      ev.leafSignatureKeyFpr,
                    );
                  }
                }
                continue;
              }
            } catch {
              /* not a JSON handshake */
            }
          } catch (e) {
            console.warn("handshake apply failed", e);
          }
        }
        if (updated) {
          setGroups({ ...groups(), [room.id]: group });
          await saveGroupStates();
        }
      }
    } catch (e) {
      console.warn("handshake sync failed", e);
    }
    const list = await fetchEncryptedMessages(
      room.id,
      `${user.userName}@${getDomain()}`,
      params,
    );
    for (const m of list) {
      const data = b64ToBuf(m.content);
      let res: { plaintext: Uint8Array; state: StoredGroupState } | null = null;
      try {
        res = await decryptMessage(group, data);
      } catch (err) {
        console.warn("decryptMessage failed", err);
      }
      if (!res) {
        const isMe = m.from === `${user.userName}@${getDomain()}`;
        if (!isMe) updatePeerHandle(room.id, m.from);
        const otherName = (!room.name || room.name === user.displayName ||
            room.name === user.userName)
          ? m.from
          : room.name;
        const displayName = isMe
          ? (user.displayName || user.userName)
          : otherName;
        // 復号できない暗号文はプレースホルダ表示 (後で再同期時に再取得対象)
        encryptedMsgs.push({
          id: m.id,
          author: m.from,
          displayName,
          address: m.from,
          content: "[Encrypted]", // m.content そのまま出さない
          timestamp: new Date(m.createdAt),
          type: "text",
          isMe,
          avatar: room.avatar,
        });
        continue;
      }
      group = res.state;
      const note = parseActivityPubNote(
        new TextDecoder().decode(res.plaintext),
      );
      const text = note.content;
      const listAtt = Array.isArray(m.attachments)
        ? m.attachments
        : note.attachments;
      let attachments:
        | {
          data?: string;
          url?: string;
          mediaType: string;
          preview?: {
            url?: string;
            data?: string;
            mediaType?: string;
            key?: string;
            iv?: string;
          };
        }[]
        | undefined;
      if (Array.isArray(listAtt)) {
        attachments = [];
        for (const at of listAtt) {
          if (typeof at.url === "string") {
            const attachmentItem = at as typeof at & {
              preview?: ActivityPubPreview;
            };
            const mt = typeof attachmentItem.mediaType === "string"
              ? attachmentItem.mediaType
              : "application/octet-stream";
            let preview;
            if (
              attachmentItem.preview &&
              typeof attachmentItem.preview.url === "string"
            ) {
              const previewItem = attachmentItem.preview;
              const pmt = typeof previewItem.mediaType === "string"
                ? previewItem.mediaType
                : "image/jpeg";
              try {
                const pres = await fetch(previewItem.url);
                let pbuf = await pres.arrayBuffer();
                if (
                  typeof previewItem.key === "string" &&
                  typeof previewItem.iv === "string"
                ) {
                  pbuf = await decryptFile(
                    pbuf,
                    previewItem.key,
                    previewItem.iv,
                  );
                }
                preview = { url: bufToUrl(pbuf, pmt), mediaType: pmt };
              } catch {
                preview = { url: previewItem.url, mediaType: pmt };
              }
            }
            try {
              const res = await fetch(attachmentItem.url);
              let buf = await res.arrayBuffer();
              if (
                typeof attachmentItem.key === "string" &&
                typeof attachmentItem.iv === "string"
              ) {
                buf = await decryptFile(
                  buf,
                  attachmentItem.key,
                  attachmentItem.iv,
                );
              }
              if (
                mt.startsWith("video/") ||
                mt.startsWith("audio/") ||
                buf.byteLength > 1024 * 1024
              ) {
                attachments.push({
                  url: bufToUrl(buf, mt),
                  mediaType: mt,
                  preview,
                });
              } else {
                attachments.push({
                  data: bufToB64(buf),
                  mediaType: mt,
                  preview,
                });
              }
            } catch {
              attachments.push({
                url: attachmentItem.url,
                mediaType: mt,
                preview,
              });
            }
          }
        }
      }
      const fullId = `${user.userName}@${getDomain()}`;
      const isMe = m.from === fullId;
      if (!isMe) updatePeerHandle(room.id, m.from);
      const otherName = (!room.name || room.name === user.displayName ||
          room.name === user.userName)
        ? m.from
        : room.name;
      const displayName = isMe
        ? (user.displayName || user.userName)
        : otherName;
      encryptedMsgs.push({
        id: m.id,
        author: m.from,
        displayName,
        address: m.from,
        content: text,
        attachments,
        timestamp: new Date(m.createdAt),
        type: attachments && attachments.length > 0
          ? attachments[0].mediaType.startsWith("image/") ? "image" : "file"
          : "text",
        isMe,
        avatar: room.avatar,
      });
    }
    const msgs = encryptedMsgs.sort((a, b) =>
      a.timestamp.getTime() - b.timestamp.getTime()
    );
    setGroups({ ...groups(), [room.id]: group });
    saveGroupStates();
    // 参加メンバーに合わせて招待中を整流化
    try {
      const acc = account();
      if (acc) {
        const participants = extractMembers(group).map((x) =>
          normalizeHandle(x) ?? x
        ).filter((v): v is string => !!v);
        await syncPendingWithParticipants(acc.id, room.id, participants);
      }
    } catch {
      console.error("参加メンバーの同期に失敗しました");
    }
    return msgs;
  };

  const loadMessages = async (room: Room, isSelectedRoom: boolean) => {
    const msgs = await fetchMessagesForRoom(room, { limit: messageLimit });
    if (msgs.length > 0) {
      setCursor(msgs[0].timestamp.toISOString());
    } else {
      setCursor(null);
    }
    setHasMore(msgs.length === messageLimit);
    if (isSelectedRoom) {
      setMessages(msgs);
    }
    const lastMessage = msgs.length > 0 ? msgs[msgs.length - 1] : undefined;
    updateRoomLast(room.id, lastMessage);
  };

  const loadOlderMessages = async (room: Room) => {
    if (!hasMore() || loadingOlder()) return;
    setLoadingOlder(true);
    const msgs = await fetchMessagesForRoom(room, {
      limit: messageLimit,
      before: cursor() ?? undefined,
    });
    if (msgs.length > 0) {
      setCursor(msgs[0].timestamp.toISOString());
      setMessages((prev) => [...msgs, ...prev]);
    }
    setHasMore(msgs.length === messageLimit);
    setLoadingOlder(false);
  };

  const extractMembers = (state: StoredGroupState): string[] => {
    const list: string[] = [];
    const tree = state.ratchetTree as unknown as {
      nodeType: string;
      leaf?: { credential?: { identity?: Uint8Array } };
    }[];
    for (const node of tree) {
      if (node?.nodeType === "leaf") {
        const id = node.leaf?.credential?.identity;
        if (id) list.push(new TextDecoder().decode(id));
      }
    }
    return list;
  };

  const loadRooms = async () => {
    const user = account();
    if (!user) return;
    const rooms: Room[] = [
      {
        id: "memo",
        name: "TAKO Keep",
        userName: user.userName,
        domain: getDomain(),
        avatar: "📝",
        unreadCount: 0,
        type: "memo",
        members: [`${user.userName}@${getDomain()}`],
        lastMessage: "...",
        lastMessageTime: undefined,
      },
    ];
    const handle = `${user.userName}@${getDomain()}` as ActorID;
    // 暗黙のルーム（メッセージ由来）は除外して、明示的に作成されたもののみ取得
    const serverRooms = await searchRooms(user.id, { implicit: "exclude" });
    for (const item of serverRooms) {
      const state = groups()[item.id];
      const meta = state
        // 拡張の型適合 (extensionType を number に) ※ ts-mls の型差異吸収
        ? decodeGroupMetadata(
          (() => {
            type RawExt = {
              extensionType: number | string;
              extensionData: Uint8Array;
            } | unknown;
            const arr: RawExt[] = state.groupContext
              .extensions as unknown as RawExt[];
            return arr.flatMap((e) => {
              if (
                typeof e === "object" && e !== null &&
                "extensionType" in e && "extensionData" in e
              ) {
                const et =
                  (e as { extensionType: number | string }).extensionType;
                const ed = (e as { extensionData: unknown }).extensionData;
                if (ed instanceof Uint8Array) {
                  return [{
                    extensionType: typeof et === "string" ? Number(et) : et,
                    extensionData: ed,
                  }];
                }
              }
              return [] as {
                extensionType: number;
                extensionData: Uint8Array;
              }[];
            });
          })(),
        ) || {
          name: "",
          icon: undefined,
        }
        : { name: "", icon: undefined };
      const name = meta.name ?? "";
      const icon = meta.icon ?? "";
      // サーバーが members を返さない場合に備えて安全に処理
      const members = state
        ? extractMembers(state).filter((m) => m !== handle)
        : (item.members ?? []).filter((m) => m !== handle);
      rooms.push({
        id: item.id,
        name,
        userName: user.userName,
        domain: getDomain(),
        avatar: icon || (name ? name.charAt(0).toUpperCase() : "👥"),
        unreadCount: 0,
        type: "group",
        members,
        hasName: name.trim() !== "",
        hasIcon: icon.trim() !== "",
        lastMessage: "...",
        lastMessageTime: item.lastMessageAt
          ? new Date(item.lastMessageAt)
          : undefined,
      });
    }

    await applyDisplayFallback(rooms);

    const unique = rooms.filter(
      (room, idx, arr) => arr.findIndex((r) => r.id === room.id) === idx,
    );
    setChatRooms(unique);
    // メッセージの取得は選択時に実行する
  };

  const applyDisplayFallback = async (rooms: Room[]) => {
    const user = account();
    if (!user) return;
    const selfHandle = `${user.userName}@${getDomain()}` as ActorID;
    const totalMembers = (r: Room) => {
      const len = r.members?.length ?? 0;
      const includesSelf = r.members?.includes(selfHandle) ?? false;
      return len + (includesSelf ? 0 : 1);
    };
    const twoNoName = rooms.filter((r) =>
      r.type !== "memo" && totalMembers(r) === 2 && !(r.hasName || r.hasIcon)
    );
    const ids = twoNoName
      .map((r) => {
        const includesSelf = r.members.includes(selfHandle);
        if (includesSelf) {
          return r.members.find((m) => m !== selfHandle) as string | undefined;
        }
        return r.members[0];
      })
      .filter((v): v is string => !!v);
    if (ids.length > 0) {
      const infos = await fetchUserInfoBatch(ids, user.id);
      for (let i = 0; i < twoNoName.length; i++) {
        const info = infos[i];
        const r = twoNoName[i];
        if (info) {
          r.name = info.displayName || info.userName;
          r.avatar = info.authorAvatar || r.avatar;
          const desired = `${info.userName}@${info.domain}`;
          if (Array.isArray(r.members) && r.members.length === 1) {
            const cur = r.members[0];
            if (typeof cur === "string" && cur !== desired) {
              r.members = [desired];
            }
          }
        }
      }
    }
    // 3人以上の自動生成（簡易）
    const multi = rooms.filter((r) =>
      r.type !== "memo" && ((r.members?.length ?? 0) + 1) >= 3 && !(r.hasName)
    );
    const needIds = Array.from(new Set(multi.flatMap((r) => r.members)));
    if (needIds.length > 0) {
      const infos = await fetchUserInfoBatch(needIds, user.id);
      const map = new Map<string, typeof infos[number]>();
      for (let i = 0; i < needIds.length; i++) map.set(needIds[i], infos[i]);
      for (const r of multi) {
        const names = r.members.map((m) =>
          map.get(m)?.displayName || map.get(m)?.userName
        ).filter(Boolean) as string[];
        const top = names.slice(0, 2);
        const rest = Math.max(0, names.length + 1 - top.length - 1); // +1 = 自分
        r.name = top.length > 0
          ? `${top.join("、")}${rest > 0 ? ` ほか${rest}名` : ""}`
          : r.name;
        r.avatar = r.avatar || "👥";
      }
    }
  };

  const openRoomDialog = (friendId?: string) => {
    setGroupDialogMode("create");
    setInitialMembers(friendId ? [friendId] : []);
    setShowGroupDialog(true);
  };

  const createRoom = async (
    name: string,
    membersInput: string,
    autoOpen = true,
  ) => {
    const user = account();
    if (!user) return;
    const members = membersInput
      .split(",")
      .map((m) => normalizeActor(m.trim() as ActorID))
      .filter((m): m is string => !!m);
    if (members.length === 0) return;
    const me = `${user.userName}@${getDomain()}`;
    if (!members.includes(me)) members.push(me);
    const others = members.filter((m) => m !== me);
    // すべてのトークは同等。毎回新規作成してサーバ保存する
    const finalName = (name ?? "").trim();

    const newId = crypto.randomUUID();
    const room: Room = {
      id: newId,
      name: finalName || "",
      userName: user.userName,
      domain: getDomain(),
      avatar: "",
      unreadCount: 0,
      type: "group",
      members: others,
      hasName: Boolean(finalName),
      hasIcon: false,
      lastMessage: "...",
      lastMessageTime: undefined,
    };
    try {
      await applyDisplayFallback([room]);
    } catch (e) {
      console.error("相手の表示情報取得に失敗しました", e);
    }
    upsertRoom(room);
    await initGroupState(room.id);
    try {
      await addRoom(
        user.id,
        { id: room.id, name: room.name, members },
        { from: me, content: "hi" },
      );
    } catch (e) {
      console.error("ルーム作成に失敗しました", e);
    }
    // MLS 即時開始: 可能なら相手の KeyPackage を取得して Add→Commit→Welcome を送信
    try {
      const group = groups()[room.id];
      if (group) {
        const kpInputs: {
          content: string;
          actor?: string;
          deviceId?: string;
        }[] = [];
        for (const h of others) {
          const [uname, dom] = splitActor(h as ActorID);
          const kps = await fetchKeyPackages(uname, dom);
          if (kps && kps.length > 0) {
            const kp = pickUsableKeyPackage(
              kps as unknown as {
                content: string;
                expiresAt?: string;
                used?: boolean;
                deviceId?: string;
              }[],
            );
            if (!kp) continue;
            const actor = dom ? `https://${dom}/users/${uname}` : undefined;
            kpInputs.push({
              content: kp.content,
              actor,
              deviceId: kp.deviceId,
            });
          }
        }
        if (kpInputs.length > 0) {
          const resAdd = await createCommitAndWelcomes(group, kpInputs);
          const commitContent = encodePublicMessage(resAdd.commit);
          const ok = await sendHandshake(room.id, user.id, commitContent);
          if (ok) {
            for (const w of resAdd.welcomes) {
              const wContent = encodePublicMessage(w.data);
              const wk = await sendHandshake(room.id, user.id, wContent);
              if (!wk) break;
            }
            setGroups({ ...groups(), [room.id]: resAdd.state });
            saveGroupStates();
            // 招待中として登録（Join後に設定画面で自動的にメンバー側へ移動）
            await addPendingInvites(user.id, room.id, others);
          }
        }
        // UI上は常に招待中として表示（Joinしたら自動的にメンバーへ移動）
        await addPendingInvites(user.id, room.id, others);
      }
    } catch (e) {
      console.warn("作成時のAdd/Welcome送信に失敗しました", e);
    }
    if (autoOpen) setSelectedRoom(room.id);
    setShowGroupDialog(false);
  };

  const removeActorLeaves = async (actorId: string): Promise<boolean> => {
    const roomId = selectedRoom();
    const user = account();
    if (!roomId || !user) return false;
    const group = groups()[roomId];
    if (!group) return false;
    try {
      const records = await loadKeyPackageRecords(user.id, roomId);
      const indices = Array.from(
        new Set(
          records.filter((r) => r.actorId === actorId).map((r) => r.leafIndex),
        ),
      );
      if (indices.length === 0) return false;
      const res = await removeMembers(group, indices);
      const content = encodePublicMessage(res.commit);
      const ok = await sendHandshake(roomId, user.id, content);
      if (!ok) return false;
      setGroups({ ...groups(), [roomId]: res.state });
      await saveGroupStates();
      await apiFetch(`/ap/rooms/${encodeURIComponent(roomId)}/members`, {
        method: "POST",
        headers: { "Content-Type": "application/json" },
        body: JSON.stringify({ type: "Remove", object: actorId }),
      });
      return true;
    } catch (e) {
      console.error("メンバー削除に失敗しました", e);
      return false;
    }
  };

  const sendMessage = async () => {
    const text = newMessage().trim();
    const roomId = selectedRoom();
    const user = account();
    if (!text && !mediaFile() || !roomId || !user) return;
    const room = chatRooms().find((r) => r.id === roomId);
    if (!room) return;
    if (room.type === "memo") {
      const res = await sendKeepMessage(
        `${user.userName}@${getDomain()}`,
        text,
      );
      if (!res) {
        globalThis.dispatchEvent(new CustomEvent("app:toast", {
          detail: { type: "error", title: "保存エラー", description: "メモの保存に失敗しました" },
        }));
        return;
      }
      const msg: ChatMessage = {
        id: res.id,
        author: `${user.userName}@${getDomain()}`,
        displayName: user.displayName || user.userName,
        address: `${user.userName}@${getDomain()}`,
        content: res.content,
        timestamp: new Date(res.createdAt),
        type: "text",
        isMe: true,
        avatar: room.avatar,
      };
      setMessages((prev) => [...prev, msg]);
      setNewMessage("");
      setMediaFile(null);
      setMediaPreview(null);
      return;
    }
    if (!partnerHasKey()) {
      alert("このユーザーは暗号化された会話に対応していません。");
      return;
    }
    // クライアント側で仮のメッセージIDを生成しておく
    const localId = crypto.randomUUID();
    const note: Record<string, unknown> = {
      "@context": "https://www.w3.org/ns/activitystreams",
      type: "Note",
      id: `urn:uuid:${localId}`,
      content: text,
    };
    if (mediaFile()) {
      const file = mediaFile()!;
      const att = await buildAttachment(file);
      if (att) note.attachment = [att];
    }
    const self = `${user.userName}@${getDomain()}`;
    // MLS を利用して暗号化メッセージを送信
    let group = groups()[roomId];
    if (!group) {
      await initGroupState(roomId);
      group = groups()[roomId];
      if (!group) {
<<<<<<< HEAD
        await initGroupState(roomId);
        group = groups()[roomId];
        if (!group) {
          globalThis.dispatchEvent(new CustomEvent("app:toast", {
            detail: { type: "error", title: "送信できません", description: "グループ初期化に失敗したため送信できません" },
          }));
          return;
        }
=======
        alert("グループ初期化に失敗したため送信できません");
        return;
>>>>>>> d553d618
      }
    }
    // 必要であれば、相手の KeyPackage を使って Add→Commit→Welcome を先行送信
    try {
      const current = participantsFromState(roomId);
      const targets = (room.members ?? []).filter((m) => m && m !== self);
      const need = targets.filter((t) => !current.includes(t));
      if (need.length > 0) {
        const kpInputs: {
          content: string;
          actor?: string;
          deviceId?: string;
        }[] = [];
        for (const h of need) {
          const [uname, dom] = splitActor(h as ActorID);
          const kps = await fetchKeyPackages(uname, dom);
          if (kps && kps.length > 0) {
            const kp = pickUsableKeyPackage(
              kps as unknown as {
                content: string;
                expiresAt?: string;
                used?: boolean;
                deviceId?: string;
              }[],
            );
            if (!kp) continue;
            const actor = dom ? `https://${dom}/users/${uname}` : undefined;
            kpInputs.push({
              content: kp.content,
              actor,
              deviceId: kp.deviceId,
            });
          }
        }
        if (kpInputs.length > 0) {
          const resAdd = await createCommitAndWelcomes(group, kpInputs);
          const commitContent = encodePublicMessage(resAdd.commit);
          const ok = await sendHandshake(roomId, user.id, commitContent);
          if (!ok) throw new Error("Commit送信に失敗しました");
          for (const w of resAdd.welcomes) {
            const wContent = encodePublicMessage(w.data);
            const wk = await sendHandshake(roomId, user.id, wContent);
            if (!wk) throw new Error("Welcome送信に失敗しました");
          }
          group = resAdd.state;
          setGroups({ ...groups(), [roomId]: group });
          saveGroupStates();
          try {
            const acc = account();
            if (acc) {
              const participants = extractMembers(group).map((x) =>
                normalizeHandle(x) ?? x
              ).filter((v): v is string => !!v);
              await syncPendingWithParticipants(acc.id, roomId, participants);
            }
          } catch {
            console.error("参加メンバーの同期に失敗しました");
          }
          // 招待中に登録
          await addPendingInvites(user.id, roomId, need);
        }
        // UI上は常に招待中として表示
        await addPendingInvites(user.id, roomId, need);
      }
<<<<<<< HEAD
      const encrypted = await encryptMessageWithAck(
        group,
        JSON.stringify(note),
        roomId,
        user.id,
      );
      let success = true;
      for (const msg of encrypted.messages) {
        const ok = await sendEncryptedMessage(
          roomId,
          `${user.userName}@${getDomain()}`,
          {
            content: bufToB64(msg),
            mediaType: "message/mls",
            encoding: "base64",
          },
        );
        if (!ok) {
          success = false;
          break;
        }
      }
      if (!success) {
        globalThis.dispatchEvent(new CustomEvent("app:toast", {
          detail: { type: "error", title: "送信エラー", description: "メッセージの送信に失敗しました" },
        }));
        return;
      }
      setGroups({ ...groups(), [roomId]: encrypted.state });
      saveGroupStates();
    } else {
      const ok = await sendPublicMessage(
=======
    } catch (e) {
      console.warn("初回Add/Welcome処理に失敗しました", e);
    }
    const encrypted = await encryptMessageWithAck(
      group,
      JSON.stringify(note),
      roomId,
      user.id,
    );
    let success = true;
    const recipients = (room.members ?? []).filter((m) => m && m !== self);
    if (recipients.length === 0) {
      alert("宛先が存在しません");
      return;
    }
    for (const msg of encrypted.messages) {
      const ok = await sendEncryptedMessage(
>>>>>>> d553d618
        roomId,
        self,
        recipients,
        {
          content: bufToB64(msg),
          mediaType: "message/mls",
          encoding: "base64",
        },
      );
      if (!ok) {
<<<<<<< HEAD
        globalThis.dispatchEvent(new CustomEvent("app:toast", {
          detail: { type: "error", title: "送信エラー", description: "メッセージの送信に失敗しました" },
        }));
        return;
=======
        success = false;
        break;
>>>>>>> d553d618
      }
    }
    if (!success) {
      alert("メッセージの送信に失敗しました");
      return;
    }
    setGroups({ ...groups(), [roomId]: encrypted.state });
    saveGroupStates();
    // 入力欄をクリア
    setNewMessage("");
    setMediaFile(null);
    setMediaPreview(null);
    // WebSocketからメッセージ受信を待つため、即座の表示は行わない
  };

  // 画面サイズ検出
  const checkMobile = () => {
    setIsMobile(globalThis.innerWidth < 768);
  };

  // モバイルでの部屋選択時の動作
  const selectRoom = (roomId: string) => {
    console.log("selected room:", roomId); // for debug
    setPartnerHasKey(true);
    setSelectedRoom(roomId);
    if (isMobile()) {
      setShowRoomList(false); // モバイルではチャット画面に切り替え
    }
    // メッセージの取得は selectedRoom 監視の createEffect に任せる
  };

  // チャット一覧に戻る（モバイル用）
  const backToRoomList = () => {
    setShowRoomList(true);
    setSelectedRoom(null); // チャンネル選択状態をリセット
  };

  // イベントリスナーの設定
  onMount(() => {
    checkMobile();
    globalThis.addEventListener("resize", checkMobile);
    // ルーム情報はアカウント取得後の createEffect で読み込む
    loadGroupStates();
    ensureKeyPair();

    // WebSocket からのメッセージを安全に型ガードして処理する
    interface IncomingAttachment {
      url: string;
      mediaType: string;
      key?: string;
      iv?: string;
      preview?: { url?: string; data?: string; mediaType?: string };
    }
    interface IncomingPayload {
      id: string;
      from: string;
      to: string[];
      content: string;
      mediaType: string;
      encoding: string;
      createdAt: string;
      attachments?: IncomingAttachment[];
    }
    type IncomingMsgType = "encryptedMessage" | "publicMessage";
    interface IncomingMessage {
      type: IncomingMsgType;
      payload: IncomingPayload;
    }
    const isStringArray = (v: unknown): v is string[] =>
      Array.isArray(v) && v.every((x) => typeof x === "string");

    const isAttachment = (v: unknown): v is IncomingAttachment =>
      typeof v === "object" &&
      v !== null &&
      typeof (v as { url?: unknown }).url === "string" &&
      typeof (v as { mediaType?: unknown }).mediaType === "string" &&
      (typeof (v as { key?: unknown }).key === "string" ||
        typeof (v as { key?: unknown }).key === "undefined") &&
      (typeof (v as { iv?: unknown }).iv === "string" ||
        typeof (v as { iv?: unknown }).iv === "undefined");

    const isPayload = (v: unknown): v is IncomingPayload => {
      if (typeof v !== "object" || v === null) return false;
      const o = v as Record<string, unknown>;
      const base = typeof o.id === "string" &&
        typeof o.from === "string" &&
        isStringArray(o.to) &&
        typeof o.content === "string" &&
        typeof o.mediaType === "string" &&
        typeof o.encoding === "string" &&
        typeof o.createdAt === "string";
      if (!base) return false;
      if (typeof o.attachments === "undefined") return true;
      return Array.isArray(o.attachments) && o.attachments.every(isAttachment);
    };

    const isIncomingMessage = (v: unknown): v is IncomingMessage => {
      if (typeof v !== "object" || v === null) return false;
      const o = v as Record<string, unknown>;
      const t = o.type;
      if (t !== "encryptedMessage" && t !== "publicMessage") return false;
      return isPayload(o.payload);
    };

    const handler = async (msg: unknown) => {
      if (!isIncomingMessage(msg)) {
        // 想定外のメッセージは無視
        return;
      }
      const data = msg.payload;
      const user = account();
      if (!user) return;

      // フィルタ: 自分宛て/自分発でないメッセージは無視
      const self = `${user.userName}@${getDomain()}`;
      if (!(data.to.includes(self) || data.from === self)) {
        return;
      }

      const partnerId = data.from === self
        ? (data.to.find((v) => v !== self) ?? data.to[0])
        : data.from;

      const normalizedPartner = normalizeActor(partnerId);
      const [partnerName] = splitActor(normalizedPartner);
      const uuidRe =
        /^[0-9a-f]{8}-[0-9a-f]{4}-[1-5][0-9a-f]{3}-[89ab][0-9a-f]{3}-[0-9a-f]{12}$/i;
      let room = chatRooms().find((r) => r.id === partnerName);
      if (!room) {
        for (const t of data.to) {
          const normalized = normalizeActor(t);
          const [toName] = splitActor(normalized);
          const g = chatRooms().find((r) => r.id === toName);
          if (g) {
            room = g;
            break;
          }
        }
      }
      // 名前付き1:1ルームなど、IDがパートナーと一致しない場合のフォールバック
      if (!room) {
        room = chatRooms().find((r) =>
          (r.members?.length ?? 0) === 1 &&
          r.members.includes(normalizedPartner)
        );
      }
      if (!room && uuidRe.test(partnerName)) {
        // グループIDと推測されるがまだ一覧に存在しない場合はルームを作成しない
        return;
      }
      if (!room) {
        room = chatRooms().find((r) => r.id === normalizedPartner);
        if (!room) {
          if (
            confirm(
              `${normalizedPartner} からメッセージが届きました。許可しますか？`,
            )
          ) {
            const info = await fetchUserInfo(normalizeActor(normalizedPartner));
            if (info) {
              room = {
                id: normalizedPartner,
                name: info.displayName || info.userName,
                userName: info.userName,
                domain: info.domain,
                avatar: info.authorAvatar ||
                  info.userName.charAt(0).toUpperCase(),
                unreadCount: 0,
                type: "group",
                members: [normalizedPartner],
                lastMessage: "...",
                lastMessageTime: undefined,
              };
              upsertRoom(room!);
            } else {
              return;
            }
          } else {
            return;
          }
        }
      }

      const isMe = data.from === self;
      if (!isMe) updatePeerHandle(room.id, data.from);
      const otherName = (!room.name || room.name === user.displayName ||
          room.name === user.userName)
        ? data.from
        : room.name;
      const displayName = isMe
        ? (user.displayName || user.userName)
        : otherName;
      const bodyText = new TextDecoder().decode(b64ToBuf(data.content));
      let text: string = bodyText;
      let attachments:
        | {
          data?: string;
          url?: string;
          mediaType: string;
          preview?: { url?: string; data?: string; mediaType?: string };
        }[]
        | undefined;
      let localId: string | undefined;

      if (msg.type === "encryptedMessage") {
        const group = groups()[room.id];
        if (group) {
          const buf = b64ToBuf(data.content);
          let res: { plaintext: Uint8Array; state: StoredGroupState } | null =
            null;
          try {
            res = await decryptMessage(group, buf);
          } catch (err) {
            console.warn("decryptMessage failed (ws)", err);
          }
          if (res) {
            const note = parseActivityPubNote(
              new TextDecoder().decode(res.plaintext),
            );
            text = note.content;
            localId = note.id?.startsWith("urn:uuid:")
              ? note.id.slice(9)
              : note.id;
            const listAtt = Array.isArray(data.attachments)
              ? data.attachments
              : note.attachments;
            if (Array.isArray(listAtt)) {
              attachments = [];
              for (const at of listAtt) {
                if (typeof at.url === "string") {
                  let preview;
                  if (at.preview && typeof at.preview.url === "string") {
                    const previewItem = at.preview as ActivityPubPreview;
                    const pmt = typeof previewItem.mediaType === "string"
                      ? previewItem.mediaType
                      : "image/jpeg";
                    try {
                      const pres = await fetch(previewItem.url);
                      let pbuf = await pres.arrayBuffer();
                      if (
                        typeof previewItem.key === "string" &&
                        typeof previewItem.iv === "string"
                      ) {
                        pbuf = await decryptFile(
                          pbuf,
                          previewItem.key,
                          previewItem.iv,
                        );
                      }
                      preview = { url: bufToUrl(pbuf, pmt), mediaType: pmt };
                    } catch {
                      preview = { url: previewItem.url, mediaType: pmt };
                    }
                  }
                  try {
                    const res2 = await fetch(at.url);
                    let buf2 = await res2.arrayBuffer();
                    if (
                      typeof at.key === "string" && typeof at.iv === "string"
                    ) {
                      buf2 = await decryptFile(buf2, at.key, at.iv);
                    }
                    const mt = typeof at.mediaType === "string"
                      ? at.mediaType
                      : "application/octet-stream";
                    if (
                      mt.startsWith("video/") || mt.startsWith("audio/") ||
                      buf2.byteLength > 1024 * 1024
                    ) {
                      attachments.push({
                        url: bufToUrl(buf2, mt),
                        mediaType: mt,
                        preview,
                      });
                    } else {
                      attachments.push({
                        data: bufToB64(buf2),
                        mediaType: mt,
                        preview,
                      });
                    }
                  } catch {
                    const mt = typeof at.mediaType === "string"
                      ? at.mediaType
                      : "application/octet-stream";
                    attachments.push({ url: at.url, mediaType: mt, preview });
                  }
                }
              }
            }
            setGroups({ ...groups(), [room.id]: res.state });
            saveGroupStates();
          }
        }
      } else {
        const note = parseActivityPubNote(bodyText);
        text = note.content;
        localId = note.id?.startsWith("urn:uuid:") ? note.id.slice(9) : note.id;
        const listAtt = Array.isArray(data.attachments)
          ? data.attachments
          : note.attachments;
        if (Array.isArray(listAtt)) {
          attachments = [];
          for (const at of listAtt) {
            if (typeof at.url === "string") {
              const mt = typeof at.mediaType === "string"
                ? at.mediaType
                : "application/octet-stream";
              let preview;
              if (at.preview && typeof at.preview.url === "string") {
                const previewItem = at.preview as ActivityPubPreview;
                const pmt = typeof previewItem.mediaType === "string"
                  ? previewItem.mediaType
                  : "image/jpeg";
                try {
                  const pres = await fetch(previewItem.url);
                  let pbuf = await pres.arrayBuffer();
                  if (
                    typeof previewItem.key === "string" &&
                    typeof previewItem.iv === "string"
                  ) {
                    pbuf = await decryptFile(
                      pbuf,
                      previewItem.key,
                      previewItem.iv,
                    );
                  }
                  preview = { url: bufToUrl(pbuf, pmt), mediaType: pmt };
                } catch {
                  preview = { url: previewItem.url, mediaType: pmt };
                }
              }
              try {
                const res = await fetch(at.url);
                let buf = await res.arrayBuffer();
                if (typeof at.key === "string" && typeof at.iv === "string") {
                  buf = await decryptFile(buf, at.key, at.iv);
                }
                if (
                  mt.startsWith("video/") || mt.startsWith("audio/") ||
                  buf.byteLength > 1024 * 1024
                ) {
                  attachments.push({
                    url: bufToUrl(buf, mt),
                    mediaType: mt,
                    preview,
                  });
                } else {
                  attachments.push({
                    data: bufToB64(buf),
                    mediaType: mt,
                    preview,
                  });
                }
              } catch {
                attachments.push({ url: at.url, mediaType: mt, preview });
              }
            }
          }
        }
      }

      const m: ChatMessage = {
        id: data.id,
        author: data.from,
        displayName,
        address: data.from,
        content: parseActivityPubContent(text),
        attachments,
        timestamp: new Date(data.createdAt),
        type: attachments && attachments.length > 0
          ? (attachments[0].mediaType.startsWith("image/") ? "image" : "file")
          : "text",
        isMe,
        avatar: room.avatar,
      };
      setMessages((prev) => {
        if (localId) {
          const idx = prev.findIndex((msg) => msg.id === localId);
          if (idx !== -1) {
            const newMsgs = [...prev];
            newMsgs[idx] = m;
            return newMsgs;
          }
        }
        if (prev.some((msg) => msg.id === m.id)) return prev;
        return [...prev, m];
      });
      updateRoomLast(room.id, m);
    };
    addMessageHandler(handler);
    wsCleanup = () => removeMessageHandler(handler);
    // 初期表示時のメッセージ読み込みも
    // selectedRoom 監視の createEffect に任せる
    adjustHeight(textareaRef);
  });

  createEffect(() => {
    account();
    groups();
    loadRooms();
  });

  // MLS グループ状態の更新に合わせてメンバー/表示名を補正
  createEffect(
    on(
      () => groups(),
      async () => {
        const user = account();
        if (!user) return;
        const list = chatRooms();
        if (list.length === 0) return;

        // members を MLS 由来に同期（変更がある場合のみ更新）
        let changed = false;
        const nextA = list.map((r) => {
          if (r.type === "memo") return r;
          const parts = participantsFromState(r.id);
          if (parts.length === 0) return r;
          const cur = r.members ?? [];
          const equals = cur.length === parts.length &&
            cur.every((v, i) => v === parts[i]);
          if (!equals) {
            changed = true;
            return { ...r, members: parts };
          }
          return r;
        });
        if (changed) setChatRooms(nextA);

        // 1対1・未命名の表示名補完（変更がある場合のみ更新）
        const base = changed ? nextA : list;
        const candidates = base.filter((r) =>
          r.type !== "memo" && (r.members?.length ?? 0) === 1 &&
          !(r.hasName || r.hasIcon)
        );
        const ids = candidates.map((r) => r.members[0]).filter((
          v,
        ): v is string => !!v);
        if (ids.length === 0) return;
        try {
          const infos = await fetchUserInfoBatch(ids, user.id);
          const map = new Map<string, typeof infos[number]>();
          for (let i = 0; i < ids.length; i++) map.set(ids[i], infos[i]);
          let nameChanged = false;
          const nextB = base.map((r) => {
            if (
              r.type === "memo" || !(r.members?.length === 1) ||
              (r.hasName || r.hasIcon)
            ) return r;
            const info = map.get(r.members[0]);
            if (!info) return r;
            const newName = info.displayName || info.userName;
            const newAvatar = info.authorAvatar || r.avatar;
            if (r.name !== newName || r.avatar !== newAvatar) {
              nameChanged = true;
              return { ...r, name: newName, avatar: newAvatar };
            }
            return r;
          });
          if (nameChanged) setChatRooms(nextB);
        } catch {
          // ignore
        }
      },
    ),
  );

  createEffect(
    on(
      () => selectedRoom(),
      async (roomId) => {
        const selfRoomId = getSelfRoomId(account());
        if (!roomId) {
          setMessages([]);
          return;
        }

        const normalizedRoomId = normalizeActor(roomId);
        let room = chatRooms().find((r) => r.id === normalizedRoomId);

        // ルームが存在しない場合は作成を試行
        if (!room && normalizedRoomId !== selfRoomId) {
          const info = await fetchUserInfo(normalizeActor(normalizedRoomId));
          const user = account();
          if (info && user) {
            room = {
              id: normalizedRoomId,
              name: info.displayName || info.userName,
              userName: info.userName,
              domain: info.domain,
              avatar: info.authorAvatar ||
                info.userName.charAt(0).toUpperCase(),
              unreadCount: 0,
              type: "group",
              members: [normalizedRoomId],
              lastMessage: "...",
              lastMessageTime: undefined,
            };
            upsertRoom(room);
          }
        }

        // ルームが見つかった場合は相手情報を補正した上でメッセージを読み込み
        if (room) {
          await ensureDmPartnerInfo(room);
          await loadMessages(room, true);
        } else if (roomId === selfRoomId) {
          // セルフルーム（TAKO Keep）の場合は空のメッセージリストを設定
          setMessages([]);
        } else {
          setMessages([]);
        }
      },
    ),
  );

  // URLから直接チャットを開いた場合、モバイルでは自動的にルーム表示を切り替える
  createEffect(() => {
    if (!isMobile()) return;
    const roomId = selectedRoom();
    if (roomId && showRoomList()) {
      setShowRoomList(false);
    } else if (!roomId && !showRoomList()) {
      setShowRoomList(true);
    }
  });

  createEffect(() => {
    account();
    loadGroupStates();
    ensureKeyPair();
  });

  createEffect(() => {
    groups();
    saveGroupStates();
  });

  createEffect(() => {
    newMessage();
    adjustHeight(textareaRef);
  });

  createEffect(() => {
<<<<<<< HEAD
    if (useEncryption() && !partnerHasKey()) {
      globalThis.dispatchEvent(new CustomEvent("app:toast", {
        detail: { type: "warning", title: "暗号化に未対応", description: "このユーザーは暗号化された会話に対応していません。" },
      }));
=======
    if (!partnerHasKey()) {
      alert("このユーザーは暗号化された会話に対応していません。");
>>>>>>> d553d618
    }
  });

  onCleanup(() => {
    globalThis.removeEventListener("resize", checkMobile);
    wsCleanup?.();
  });

  return (
    <>
      <div class="w-full h-screen overflow-hidden">
        <div
          class={`${
            isMobile()
              ? "w-[200vw] h-dvh flex-row transition-transform duration-200 ease-[cubic-bezier(0.11,0.91,0.4,0.94)]"
              : "w-full"
          } flex h-full ${
            isMobile() ? (showRoomList() ? "" : "-translate-x-[100vw]") : ""
          }`}
          id="chatmain"
        >
          {/* ルームリスト */}
          <div class={isMobile() ? "w-[100vw] flex-shrink-0" : ""}>
            <ChatRoomList
              rooms={chatRooms()}
              selectedRoom={selectedRoom()}
              onSelect={selectRoom}
              showAds={showAds()}
              onCreateRoom={() => openRoomDialog()}
              segment={segment()}
              onSegmentChange={setSegment}
              onCreateFriendRoom={(friendId: string) => {
                openRoomDialog(friendId);
              }}
            />
          </div>
          <div
            class={isMobile()
              ? "w-[100vw] flex-shrink-0 min-w-0"
              : "flex-grow w-full min-w-0"}
          >
            <Show
              when={selectedRoom()}
              fallback={
                <div class="flex-1 flex items-center justify-center bg-[#121212] min-h-0 h-full">
                  <div class="text-center px-4">
                    <div class="w-16 h-16 bg-[#2a2a2a] rounded-full flex items-center justify-center mx-auto mb-4">
                      <svg
                        class="w-8 h-8 text-gray-400"
                        fill="none"
                        stroke="currentColor"
                        viewBox="0 0 24 24"
                      >
                        <path
                          stroke-linecap="round"
                          stroke-linejoin="round"
                          stroke-width="2"
                          d="M8 12h.01M12 12h.01M16 12h.01M21 12c0 4.418-4.03 8-9 8a9.863 9.863 0 01-4.255-.949L3 20l1.395-3.72C3.512 15.042 3 13.574 3 12c0-4.418 4.03-8 9-8s9 3.582 9 8z"
                        />
                      </svg>
                    </div>
                    <h3 class="text-lg font-medium text-white mb-2">
                      {isMobile() ? "チャンネルを選択" : "チャンネルを選択"}
                    </h3>
                    <p class="text-gray-400 text-sm">
                      {isMobile()
                        ? "チャンネルを選択してください"
                        : "左のサイドバーからチャンネルを選択して会話を開始しましょう"}
                    </p>
                  </div>
                </div>
              }
            >
              <div class="relative flex flex-col bg-[#1e1e1e] h-full w-full min-w-0 overflow-hidden chat-container">
                <ChatTitleBar
                  isMobile={isMobile()}
                  selectedRoom={(function () {
                    const r = selectedRoomInfo();
                    const me = account();
                    if (!r) return r;
                    const selfHandle = me
                      ? `${me.userName}@${getDomain()}`
                      : undefined;
                    const rawOther = r.members.find((m) => m !== selfHandle) ??
                      r.members[0];
                    const isDm = r.type !== "memo" &&
                      (r.members?.length ?? 0) === 1 &&
                      !(r.hasName || r.hasIcon);
                    const looksLikeSelf = me &&
                      (r.name === me.displayName || r.name === me.userName);
                    if (isDm || looksLikeSelf) {
                      const other = rawOther && rawOther !== selfHandle
                        ? (normalizeHandle(rawOther) ?? null)
                        : null;
                      return { ...r, name: other ?? (r.name || "不明") };
                    }
                    return r;
                  })()}
                  onBack={backToRoomList}
                  onOpenSettings={() => setShowSettings(true)}
                  bindingStatus={bindingStatus()}
                  bindingInfo={bindingInfo()}
                  ktInfo={ktInfo()}
                />
                {/* 旧 group 操作UIは削除（イベントソース派生に移行） */}
                <ChatMessageList
                  messages={messages()}
                  onReachTop={() => {
                    const roomId = selectedRoom();
                    if (roomId) {
                      const room = chatRooms().find((r) => r.id === roomId);
                      if (room) loadOlderMessages(room);
                    }
                  }}
                />
                <ChatSendForm
                  newMessage={newMessage()}
                  setNewMessage={setNewMessage}
                  mediaFile={mediaFile()}
                  setMediaFile={setMediaFile}
                  mediaPreview={mediaPreview()}
                  setMediaPreview={setMediaPreview}
                  sendMessage={sendMessage}
                />
              </div>
            </Show>
          </div>
        </div>
      </div>
      <GroupCreateDialog
        isOpen={showGroupDialog()}
        mode={groupDialogMode()}
        onClose={() => {
          setShowGroupDialog(false);
        }}
        onCreate={createRoom}
        initialMembers={initialMembers()}
      />
      <ChatSettingsOverlay
        isOpen={showSettings()}
        room={selectedRoomInfo()}
        groupState={(function () {
          const id = selectedRoom();
          if (!id) return null;
          return groups()[id] ?? null;
        })()}
        onClose={() => setShowSettings(false)}
        onRoomUpdated={(partial) => {
          const id = selectedRoom();
          if (!id) return;
          setChatRooms((prev) =>
            prev.map((r) => r.id === id ? { ...r, ...partial } : r)
          );
        }}
        bindingStatus={bindingStatus()}
        bindingInfo={bindingInfo()}
        ktInfo={ktInfo()}
        onRemoveMember={removeActorLeaves}
      />
    </>
  );
}

function splitActor(actor: ActorID): [string, string | undefined] {
  if (actor.startsWith("http")) {
    const url = new URL(actor);
    return [url.pathname.split("/").pop()!, url.hostname];
  }
  if (actor.includes("@")) {
    const [user, domain] = actor.split("@");
    return [user, domain];
  }
  return [actor, undefined];
}

function normalizeActor(actor: ActorID): string {
  if (actor.startsWith("http")) {
    try {
      const url = new URL(actor);
      const name = url.pathname.split("/").pop()!;
      return `${name}@${url.hostname}`;
    } catch {
      return actor;
    }
  }
  return actor;
}

// 招待中のローカル管理（設定オーバーレイが参照）
const cacheKeyPending = (roomId: string) => `pendingInvites:${roomId}`;
async function readPending(
  accountId: string,
  roomId: string,
): Promise<string[]> {
  const raw = await getCacheItem(accountId, cacheKeyPending(roomId));
  return Array.isArray(raw)
    ? (raw as unknown[]).filter((v) => typeof v === "string") as string[]
    : [];
}
async function writePending(accountId: string, roomId: string, ids: string[]) {
  const uniq = Array.from(new Set(ids));
  await setCacheItem(accountId, cacheKeyPending(roomId), uniq);
}
async function addPendingInvites(
  accountId: string,
  roomId: string,
  ids: string[],
) {
  const cur = await readPending(accountId, roomId);
  await writePending(accountId, roomId, [...cur, ...ids]);
}
async function _removePendingInvite(
  accountId: string,
  roomId: string,
  id: string,
) {
  const cur = (await readPending(accountId, roomId)).filter((v) => v !== id);
  await writePending(accountId, roomId, cur);
}
async function syncPendingWithParticipants(
  accountId: string,
  roomId: string,
  participants: string[],
) {
  const present = new Set(participants);
  const cur = await readPending(accountId, roomId);
  const next = cur.filter((v) => !present.has(v));
  await writePending(accountId, roomId, next);
}

function pickUsableKeyPackage(
  list: {
    content: string;
    expiresAt?: string;
    used?: boolean;
    deviceId?: string;
  }[],
):
  | { content: string; expiresAt?: string; used?: boolean; deviceId?: string }
  | null {
  const now = Date.now();
  const usable = list.filter((k) =>
    !k.used && (!k.expiresAt || Date.parse(k.expiresAt) > now)
  );
  if (usable.length > 0) return usable[0];
  return list[0] ?? null;
}

async function topUpSelfKeyPackages(userName: string, accountId: string) {
  try {
    const target = getKpPoolSize();
    if (!target || target <= 1) return;
    const selfKps = await fetchKeyPackages(userName);
    const now = Date.now();
    const usable = (selfKps ?? []).filter((k) =>
      !k.used && (!k.expiresAt || Date.parse(k.expiresAt) > now)
    );
    const need = target - usable.length;
    if (need <= 0) return;
    // actor URL for identity
    const actor =
      new URL(`/users/${userName}`, globalThis.location.origin).href;
    for (let i = 0; i < need; i++) {
      try {
        const kp = await generateKeyPair(actor);
        // 保存（複数保存可能: KEY_STORE は autoIncrement）
        await saveMLSKeyPair(accountId, {
          public: kp.public,
          private: kp.private,
          encoded: kp.encoded,
        });
        await addKeyPackage(userName, { content: kp.encoded });
      } catch (e) {
        console.warn("KeyPackage 補充に失敗しました", e);
        break;
      }
    }
  } catch (e) {
    console.warn("KeyPackage プール確認に失敗しました", e);
  }
}

function normalizeHandle(actor: ActorID): string | null {
  if (actor.startsWith("http")) {
    try {
      const url = new URL(actor);
      const name = url.pathname.split("/").pop()!;
      return `${name}@${url.hostname}`;
    } catch {
      return null;
    }
  }
  if (actor.includes("@")) return actor;
  // 裸の文字列（displayName/uuid等）はハンドルとみなさない
  return null;
}<|MERGE_RESOLUTION|>--- conflicted
+++ resolved
@@ -626,20 +626,15 @@
   let textareaRef: HTMLTextAreaElement | undefined;
   let wsCleanup: (() => void) | undefined;
 
-<<<<<<< HEAD
   const toggleEncryption = () => {
     // 暗号化ONにしようとした時、相手がkeyPackage未所持なら警告
     if (!useEncryption() && !partnerHasKey()) {
-      globalThis.dispatchEvent(new CustomEvent("app:toast", {
-        detail: { type: "warning", title: "暗号化に未対応", description: "このユーザーは暗号化された会話に対応していません。" },
-      }));
+      alert("このユーザーは暗号化された会話に対応していません。");
       return;
     }
     setUseEncryption(!useEncryption());
   };
 
-=======
->>>>>>> d553d618
   const loadGroupStates = async () => {
     const user = account();
     if (!user) return;
@@ -1457,91 +1452,66 @@
       const att = await buildAttachment(file);
       if (att) note.attachment = [att];
     }
-    const self = `${user.userName}@${getDomain()}`;
-    // MLS を利用して暗号化メッセージを送信
-    let group = groups()[roomId];
-    if (!group) {
-      await initGroupState(roomId);
-      group = groups()[roomId];
+    // 暗号化が有効ならMLSで送信、無効ならプレーン（ActivityPub Note）で即時送信
+    if (useEncryption()) {
+      let group = groups()[roomId];
       if (!group) {
-<<<<<<< HEAD
         await initGroupState(roomId);
         group = groups()[roomId];
         if (!group) {
-          globalThis.dispatchEvent(new CustomEvent("app:toast", {
-            detail: { type: "error", title: "送信できません", description: "グループ初期化に失敗したため送信できません" },
-          }));
+          alert("グループ初期化に失敗したため送信できません");
           return;
         }
-=======
-        alert("グループ初期化に失敗したため送信できません");
-        return;
->>>>>>> d553d618
-      }
-    }
-    // 必要であれば、相手の KeyPackage を使って Add→Commit→Welcome を先行送信
-    try {
-      const current = participantsFromState(roomId);
-      const targets = (room.members ?? []).filter((m) => m && m !== self);
-      const need = targets.filter((t) => !current.includes(t));
-      if (need.length > 0) {
-        const kpInputs: {
-          content: string;
-          actor?: string;
-          deviceId?: string;
-        }[] = [];
-        for (const h of need) {
-          const [uname, dom] = splitActor(h as ActorID);
-          const kps = await fetchKeyPackages(uname, dom);
-          if (kps && kps.length > 0) {
-            const kp = pickUsableKeyPackage(
-              kps as unknown as {
-                content: string;
-                expiresAt?: string;
-                used?: boolean;
-                deviceId?: string;
-              }[],
-            );
-            if (!kp) continue;
-            const actor = dom ? `https://${dom}/users/${uname}` : undefined;
-            kpInputs.push({
-              content: kp.content,
-              actor,
-              deviceId: kp.deviceId,
-            });
+      }
+      // 必要であれば、相手の KeyPackage を使って Add→Commit→Welcome を先行送信
+      try {
+        const self = `${user.userName}@${getDomain()}`;
+        const current = participantsFromState(roomId);
+        const targets = (room.members ?? []).filter((m) => m && m !== self);
+        const need = targets.filter((t) => !current.includes(t));
+        if (need.length > 0) {
+          const kpInputs: { content: string; actor?: string; deviceId?: string }[] = [];
+          for (const h of need) {
+            const [uname, dom] = splitActor(h as ActorID);
+            const kps = await fetchKeyPackages(uname, dom);
+            if (kps && kps.length > 0) {
+              const kp = pickUsableKeyPackage(kps as unknown as { content: string; expiresAt?: string; used?: boolean; deviceId?: string }[]);
+              if (!kp) continue;
+              const actor = dom ? `https://${dom}/users/${uname}` : undefined;
+              kpInputs.push({ content: kp.content, actor, deviceId: kp.deviceId });
+            }
           }
-        }
-        if (kpInputs.length > 0) {
-          const resAdd = await createCommitAndWelcomes(group, kpInputs);
-          const commitContent = encodePublicMessage(resAdd.commit);
-          const ok = await sendHandshake(roomId, user.id, commitContent);
-          if (!ok) throw new Error("Commit送信に失敗しました");
-          for (const w of resAdd.welcomes) {
-            const wContent = encodePublicMessage(w.data);
-            const wk = await sendHandshake(roomId, user.id, wContent);
-            if (!wk) throw new Error("Welcome送信に失敗しました");
+          if (kpInputs.length > 0) {
+            const resAdd = await createCommitAndWelcomes(group, kpInputs);
+            const commitContent = encodePublicMessage(resAdd.commit);
+            const ok = await sendHandshake(roomId, user.id, commitContent);
+            if (!ok) throw new Error("Commit送信に失敗しました");
+            for (const w of resAdd.welcomes) {
+              const wContent = encodePublicMessage(w.data);
+              const wk = await sendHandshake(roomId, user.id, wContent);
+              if (!wk) throw new Error("Welcome送信に失敗しました");
+            }
+            group = resAdd.state;
+            setGroups({ ...groups(), [roomId]: group });
+            saveGroupStates();
+            try {
+              const acc = account();
+              if (acc) {
+                const participants = extractMembers(group).map((x) => normalizeHandle(x) ?? x).filter((v): v is string => !!v);
+                await syncPendingWithParticipants(acc.id, roomId, participants);
+              }
+            } catch {
+              console.error("参加メンバーの同期に失敗しました");
+            }
+            // 招待中に登録
+            await addPendingInvites(user.id, roomId, need);
           }
-          group = resAdd.state;
-          setGroups({ ...groups(), [roomId]: group });
-          saveGroupStates();
-          try {
-            const acc = account();
-            if (acc) {
-              const participants = extractMembers(group).map((x) =>
-                normalizeHandle(x) ?? x
-              ).filter((v): v is string => !!v);
-              await syncPendingWithParticipants(acc.id, roomId, participants);
-            }
-          } catch {
-            console.error("参加メンバーの同期に失敗しました");
-          }
-          // 招待中に登録
+          // UI上は常に招待中として表示
           await addPendingInvites(user.id, roomId, need);
         }
-        // UI上は常に招待中として表示
-        await addPendingInvites(user.id, roomId, need);
-      }
-<<<<<<< HEAD
+      } catch (e) {
+        console.warn("初回Add/Welcome処理に失敗しました", e);
+      }
       const encrypted = await encryptMessageWithAck(
         group,
         JSON.stringify(note),
@@ -1565,61 +1535,23 @@
         }
       }
       if (!success) {
-        globalThis.dispatchEvent(new CustomEvent("app:toast", {
-          detail: { type: "error", title: "送信エラー", description: "メッセージの送信に失敗しました" },
-        }));
+        alert("メッセージの送信に失敗しました");
         return;
       }
       setGroups({ ...groups(), [roomId]: encrypted.state });
       saveGroupStates();
     } else {
       const ok = await sendPublicMessage(
-=======
-    } catch (e) {
-      console.warn("初回Add/Welcome処理に失敗しました", e);
-    }
-    const encrypted = await encryptMessageWithAck(
-      group,
-      JSON.stringify(note),
-      roomId,
-      user.id,
-    );
-    let success = true;
-    const recipients = (room.members ?? []).filter((m) => m && m !== self);
-    if (recipients.length === 0) {
-      alert("宛先が存在しません");
-      return;
-    }
-    for (const msg of encrypted.messages) {
-      const ok = await sendEncryptedMessage(
->>>>>>> d553d618
         roomId,
-        self,
-        recipients,
-        {
-          content: bufToB64(msg),
-          mediaType: "message/mls",
-          encoding: "base64",
-        },
+        `${user.userName}@${getDomain()}`,
+        note,
+        Array.isArray(note.attachment) ? note.attachment as unknown[] : undefined,
       );
       if (!ok) {
-<<<<<<< HEAD
-        globalThis.dispatchEvent(new CustomEvent("app:toast", {
-          detail: { type: "error", title: "送信エラー", description: "メッセージの送信に失敗しました" },
-        }));
+        alert("メッセージの送信に失敗しました");
         return;
-=======
-        success = false;
-        break;
->>>>>>> d553d618
-      }
-    }
-    if (!success) {
-      alert("メッセージの送信に失敗しました");
-      return;
-    }
-    setGroups({ ...groups(), [roomId]: encrypted.state });
-    saveGroupStates();
+      }
+    }
     // 入力欄をクリア
     setNewMessage("");
     setMediaFile(null);
@@ -2157,15 +2089,8 @@
   });
 
   createEffect(() => {
-<<<<<<< HEAD
     if (useEncryption() && !partnerHasKey()) {
-      globalThis.dispatchEvent(new CustomEvent("app:toast", {
-        detail: { type: "warning", title: "暗号化に未対応", description: "このユーザーは暗号化された会話に対応していません。" },
-      }));
-=======
-    if (!partnerHasKey()) {
       alert("このユーザーは暗号化された会話に対応していません。");
->>>>>>> d553d618
     }
   });
 
