--- conflicted
+++ resolved
@@ -346,10 +346,6 @@
 
   return (
     <>
-<<<<<<< HEAD
-=======
-      <ChatHeader />
->>>>>>> 336bfb66
       <div class="wrapper w-full">
         <main
           class={`p-talk ${
@@ -387,17 +383,10 @@
                             <span class="c-talk-rooms-locate">
                               @{room.domain}
                             </span>
-<<<<<<< HEAD
                           </span>
                           <span class="c-talk-rooms-msg">
                             <p>{room.lastMessage}</p>
                           </span>
-=======
-                          </span>
-                          <span class="c-talk-rooms-msg">
-                            <p>{room.lastMessage}</p>
-                          </span>
->>>>>>> 336bfb66
                         </span>
                       </button>
                     </li>
@@ -407,7 +396,6 @@
             </div>
           </div>
           <div class="p-talk-chat">
-<<<<<<< HEAD
             <Show
               when={selectedRoom()}
               fallback={
@@ -571,112 +559,6 @@
                 </div>
               </div>
             </Show>
-=======
-            <div class="p-talk-chat-container min-h-dvh flex flex-col">
-              <div
-                class={`p-talk-chat-title ${selectedRoom() ? "" : "hidden"}`}
-                id="chatHeader"
-              >
-                <div class="flex items-center gap-2 p-4">
-                  <Show when={isMobile()}>
-                    <button
-                      type="button"
-                      class="p-talk-chat-prev"
-                      onClick={backToRoomList}
-                    >
-                      <svg
-                        role="img"
-                        xmlns="http://www.w3.org/2000/svg"
-                        viewBox="0 0 24 24"
-                        stroke="#ffffff"
-                        stroke-width="2"
-                        stroke-linecap="round"
-                        stroke-linejoin="round"
-                        fill="none"
-                        class="w-5 h-5"
-                      >
-                        <polyline points="14 18 8 12 14 6" />
-                      </svg>
-                    </button>
-                  </Show>
-                  <h2>{selectedRoomInfo()?.name}</h2>
-                </div>
-              </div>
-              <div class="p-talk-chat-main flex-grow overflow-y-auto">
-                <ul class="p-talk-chat-main__ul">
-                  <For each={messages()}>
-                    {(message) => (
-                      <li
-                        class={`c-talk-chat ${message.isMe ? "self" : "other"}`}
-                      >
-                        <div class="c-talk-chat-box">
-                          <Show when={!message.isMe}>
-                            <div class="c-talk-chat-icon">
-                              {isUrl(message.avatar)
-                                ? <img src={message.avatar} alt="avatar" />
-                                : message.avatar}
-                            </div>
-                          </Show>
-                          <div class="c-talk-chat-right">
-                            <Show when={!message.isMe}>
-                              <p class="c-talk-chat-name">
-                                {message.displayName}
-                              </p>
-                            </Show>
-                            <div class="c-talk-chat-msg">
-                              <p>{message.content}</p>
-                            </div>
-                          </div>
-                        </div>
-                        <p class="c-talk-chat-date">
-                          <span class="c-talk-chat-date-box">
-                            {message.timestamp.toLocaleTimeString([], {
-                              hour: "2-digit",
-                              minute: "2-digit",
-                            })}
-                          </span>
-                        </p>
-                      </li>
-                    )}
-                  </For>
-                </ul>
-              </div>
-              <div class="p-talk-chat-send">
-                <div class="p-talk-chat-send__form">
-                  <div class="p-talk-chat-send__msg">
-                    <label for="msg" />
-                    <textarea
-                      id="msg"
-                      class="p-talk-chat-send__textarea"
-                      rows="1"
-                      value={newMessage()}
-                      onInput={(e) => setNewMessage(e.target.value)}
-                      onKeyDown={(e) => {
-                        if (e.key === "Enter" && !e.shiftKey) {
-                          e.preventDefault();
-                          sendMessage();
-                        }
-                      }}
-                    />
-                  </div>
-                  <button
-                    type="button"
-                    class={`p-talk-chat-send__button ${
-                      newMessage().trim() ? "is-active" : ""
-                    }`}
-                    onClick={sendMessage}
-                    disabled={!newMessage().trim()}
-                  >
-                    <svg viewBox="0 0 24 24">
-                      <g>
-                        <path d="M12 19l9 2-9-18-9 18 9-2zm0 0v-8" />
-                      </g>
-                    </svg>
-                  </button>
-                </div>
-              </div>
-            </div>
->>>>>>> 336bfb66
           </div>
         </main>
       </div>
