import { Hono } from "hono";
import { z } from "zod";
import { zValidator } from "@hono/zod-validator";
import { getEnv } from "../../shared/config.ts";
import { createDB } from "../DB/mod.ts";
import { getDomain } from "../utils/activitypub.ts";
import { getSystemKey } from "../services/system_actor.ts";
import { faspFetch, notifyCapabilityActivation } from "../services/fasp.ts";
import { verifyDigest, verifyHttpSignature } from "../utils/activitypub.ts";
import authRequired from "../utils/auth.ts";
import {
  listProviders,
  insertEventSubscription,
  deleteEventSubscription,
  createBackfill,
  continueBackfill,
  registrationUpsert,
} from "../DB/fasp_client.ts";

// FASP 関連の最小実装（docs/FASP.md のプロトタイプに準拠）
const app = new Hono();

// 管理系は通常の /api 配下に集約（要ログイン）
app.use("/api/fasp/*", authRequired);

// 以前の実装に戻す（provider_info の自己提供は行わない）

// deno-lint-ignore no-explicit-any
async function requireSignedJson(c: any): Promise<{ ok: boolean; body?: any }> {
  const bodyText = await c.req.text();
  const hasDigest = !!(
    c.req.header("content-digest") || c.req.header("digest")
  );
  if (!hasDigest) return { ok: false };
  const okDigest = await verifyDigest(c.req.raw, bodyText);
  const okSig = await verifyHttpSignature(c.req.raw, bodyText);
  if (!okDigest || !okSig) {
    return { ok: false };
  }
  try {
    return { ok: true, body: JSON.parse(bodyText) };
  } catch {
    return { ok: false };
  }
}

// POST /fasp/registration
// FASP からの登録要求を受理し、takos 側情報を返す
app.post("/fasp/registration", async (c) => {
  const env = getEnv(c);
  const domain = getDomain(c);
  const db = createDB(env);
  const signed = await requireSignedJson(c);
  if (!signed.ok) {
    return c.json({ error: "署名/ダイジェスト検証に失敗しました" }, 401);
  }
  const body = signed.body as {
    name?: string;
    baseUrl?: string;
    serverId?: string;
    publicKey?: string;
  };
  const { name = "", baseUrl = "", serverId = "", publicKey = "" } = body;
  if (!baseUrl || !serverId || !publicKey) {
    return c.json({ error: "必須フィールドが不足しています" }, 400);
  }

  const faspId = crypto.randomUUID();
<<<<<<< HEAD
  // baseUrl の正規化（末尾のスラッシュを削除）
  const normalizedBaseUrl = String(baseUrl).replace(/\/$/, "");
  // 既存の仮登録（discover）を baseUrl でマージしつつ upsert
  await fasps.updateOne(
    { $or: [{ serverId }, { baseUrl: normalizedBaseUrl }] },
    {
      $set: {
        name,
        baseUrl: normalizedBaseUrl,
        serverId,
        publicKey,
        // 署名検証済みのため承認済みに更新
        status: "approved",
        approvedAt: new Date(),
        rejectedAt: null,
        updatedAt: new Date(),
      },
      $setOnInsert: { faspId },
    },
    { upsert: true },
  );
=======
  await registrationUpsert(env, { name, baseUrl, serverId, publicKey, faspId });
>>>>>>> 38467127

  const { publicKey: takosPublicKey } = await getSystemKey(db, domain);
  const registrationCompletionUri = `https://${domain}/api/fasp/providers`; // 管理APIを案内
  // keyid は登録時に交換する識別子として、サーバーの Actor 鍵IDを明示
  const keyId = `https://${domain}/actor#main-key`;
  return c.json({
    faspId,
    publicKey: takosPublicKey,
    keyId,
    registrationCompletionUri,
  }, 201);
});

// data_sharing v0.1 のバリデーションスキーマ
const eventSubscriptionSchema = z.object({
  category: z.enum(["content", "account"]),
  subscriptionType: z.enum(["lifecycle", "trends"]),
  maxBatchSize: z.number().int().positive().optional(),
  threshold: z
    .object({
      timeframe: z.number().int().positive().optional(),
      shares: z.number().int().positive().optional(),
      likes: z.number().int().positive().optional(),
      replies: z.number().int().positive().optional(),
    })
    .optional(),
})
  .refine(
    (d) => d.category === "content" || d.subscriptionType !== "trends",
    {
      message:
        "subscriptionType に trends を指定する場合、category は content である必要があります",
    },
  )
  .refine(
    (d) => d.subscriptionType === "trends" || d.threshold === undefined,
    {
      message: "subscriptionType が trends の場合のみ threshold を指定できます",
    },
  );

const backfillRequestSchema = z.object({
  category: z.enum(["content", "account"]),
  maxCount: z.number().int().positive(),
});

// data_sharing v0.1: event_subscriptions の受信（作成）
app.post("/fasp/data_sharing/v0/event_subscriptions", async (c) => {
  const env = getEnv(c);
  const signed = await requireSignedJson(c);
  if (!signed.ok) {
    return c.json({ error: "署名/ダイジェスト検証に失敗しました" }, 401);
  }
  const parsed = eventSubscriptionSchema.safeParse(signed.body);
  if (!parsed.success) {
    return c.json({ error: "入力が不正です" }, 422);
  }
  const payload = parsed.data;
  const id = crypto.randomUUID();
  await insertEventSubscription(env, id, payload);
  return c.json({ subscription: { id } }, 201);
});

// data_sharing v0.1: event_subscriptions の削除
app.delete("/fasp/data_sharing/v0/event_subscriptions/:id", async (c) => {
  const env = getEnv(c);
  const id = c.req.param("id");
  await deleteEventSubscription(env, id);
  return c.body(null, 204);
});

// data_sharing v0.1: backfill の作成
app.post("/fasp/data_sharing/v0/backfill_requests", async (c) => {
  const env = getEnv(c);
  const signed = await requireSignedJson(c);
  if (!signed.ok) {
    return c.json({ error: "署名/ダイジェスト検証に失敗しました" }, 401);
  }
  const parsed = backfillRequestSchema.safeParse(signed.body);
  if (!parsed.success) {
    return c.json({ error: "入力が不正です" }, 422);
  }
  const payload = parsed.data;
  const id = crypto.randomUUID();
  await createBackfill(env, id, payload);
  return c.json({ backfillRequest: { id } }, 201);
});

// data_sharing v0.1: backfill 継続通知
app.post(
  "/fasp/data_sharing/v0/backfill_requests/:id/continuation",
  async (c) => {
    const env = getEnv(c);
    const id = c.req.param("id");
    const signed = await requireSignedJson(c);
    if (!signed.ok) {
      return c.json({
        error: "署名/ダイジェスト検証に失敗しました",
      }, 401);
    }
    await continueBackfill(env, id);
    return c.body(null, 204);
  },
);

export default app;

// 管理/デバッグ用: takos -> FASP アナウンス送信の簡易エンドポイント
// POST /api/fasp/announcements
app.post("/api/fasp/announcements", async (c) => {
  try {
    const req = await c.req.json();
    const faspBaseUrl: string = req.faspBaseUrl;
    if (!faspBaseUrl) return c.json({ error: "faspBaseUrl が必要です" }, 400);
    const payload = {
      source: req.source,
      category: req.category,
      eventType: req.eventType,
      objectUris: req.objectUris,
      moreObjectsAvailable: req.moreObjectsAvailable ?? false,
    };
    const body = JSON.stringify(payload);
    const encoder = new TextEncoder();
    const digest = await crypto.subtle.digest("SHA-256", encoder.encode(body));
    const b64 = btoa(String.fromCharCode(...new Uint8Array(digest)));
    const headers = new Headers({
      "content-type": "application/json",
      Accept: "application/json",
      "Content-Digest": `sha-256=:${b64}:`,
    });
    const url = `${
      faspBaseUrl.replace(/\/$/, "")
    }/data_sharing/v0/announcements`;
    const res = await fetch(url, { method: "POST", headers, body });
    const text = await res.text();
    return c.body(text, res.status, Object.fromEntries(res.headers));
  } catch (e) {
    return c.json({ error: String(e) }, 500);
  }
});

// 管理用: プロバイダ一覧取得
app.get("/api/fasp/providers", async (c) => {
  const env = getEnv(c);
  const list = await listProviders(env);
  const result = list.map((d) => ({
    name: d.name,
    baseUrl: d.baseUrl,
    serverId: d.serverId,
    faspId: d.faspId,
    status: d.status ?? "pending",
    capabilities: d.capabilities ?? {},
    updatedAt: d.updatedAt ?? null,
    approvedAt: d.approvedAt ?? null,
    rejectedAt: d.rejectedAt ?? null,
  }));
  return c.json(result);
});

// 管理用: ドメイン/URL から FASP を発見して仮登録
app.post(
  "/api/fasp/providers/discover",
  zValidator(
    "json",
    z.object({ domainOrUrl: z.string().min(1) }),
  ),
  async (c) => {
    const env = getEnv(c);
    const db = createDB(env);
    const { domainOrUrl } = c.req.valid("json") as { domainOrUrl: string };

    // ベースURLの正規化（provider_info や well-known のサフィックスを除去）
    function canonicalize(u: string): string {
      let b = u.trim();
      if (!/^https?:\/\//i.test(b)) b = `https://${b}`;
      try {
        const url = new URL(b);
        url.hash = ""; url.search = "";
        let p = url.pathname.replace(/\/+$/, "");
        const wl = "/.well-known/fasp/provider_info";
        if (p.endsWith(wl)) p = p.slice(0, -wl.length);
        else if (p.endsWith("/fasp/provider_info")) p = p.slice(0, -"/fasp/provider_info".length) + "/fasp";
        else if (p.endsWith("/provider_info")) p = p.slice(0, -"/provider_info".length);
        if (p === "/") p = "";
        return `${url.origin}${p}`.replace(/\/$/, "");
      } catch {
        return u.replace(/\/$/, "");
      }
    }
    const compareKey = (u: string) => {
      const c = canonicalize(u);
      return c.endsWith("/fasp") ? c.slice(0, -"/fasp".length) : c;
    };
    let baseUrl = canonicalize(domainOrUrl);
    // 既定FASPかどうか判定
    const defaultBase = env["FASP_DEFAULT_BASE_URL"] ?? "";
    const hostRoot = (env["ROOT_DOMAIN"] ?? "").toLowerCase();
    const hostOf = (u: string) => {
      try { return new URL(canonicalize(u)).hostname.toLowerCase(); } catch { return ""; }
    };
    const isDefault = (
      (defaultBase && (
        compareKey(defaultBase) === compareKey(baseUrl) || hostOf(defaultBase) === hostOf(baseUrl)
      )) || (hostRoot && hostOf(baseUrl) === hostRoot)
    );

    // provider_info の取得（複数候補にフォールバック）
    let info: unknown;
    const candidates = (() => {
      const list: string[] = [];
      const b = baseUrl.replace(/\/$/, "");
      list.push(`${b}/provider_info`);
      list.push(`${b}/.well-known/fasp/provider_info`);
      if (!b.endsWith("/fasp")) list.push(`${b}/fasp/provider_info`);
      return list;
    })();
    let lastErr: unknown = null;
    for (const url of candidates) {
      try {
        const res = await faspFetch(env, url, { verifyResponseSignature: false });
        if (!res.ok) { lastErr = new Error(`HTTP ${res.status}`); continue; }
        info = await res.json();
        lastErr = null;
        break;
      } catch (e) {
        lastErr = e;
        continue;
      }
    }
    // 最低限のフィールドのみ緩く検証（取得できない/不正でも pending レコードは作成）
    let name = baseUrl;
    let capsArr: Array<{ id: string; version: string }> = [];
    if (!lastErr && info) {
      const parsed = z.object({
        name: z.string().min(1),
        capabilities: z.array(
          z.object({ id: z.string().min(1), version: z.string().min(1) }),
        ).default([]),
      }).safeParse(info);
      if (parsed.success) {
        name = parsed.data.name;
        capsArr = parsed.data.capabilities;
      }
    }
    const capabilities = Object.fromEntries(
      capsArr.map((c) => [
        c.id,
        { version: c.version, enabled: isDefault ? true : false },
      ]),
    );

    const mongo = await db.getDatabase();
    const providersCol = mongo.collection("fasp_client_providers");
    const tenantId = env["ACTIVITYPUB_DOMAIN"] ?? "";
    // 既存のベースURL表記揺れを正規化して統合
    const variants = Array.from(new Set([
      baseUrl,
      `${baseUrl}/provider_info`,
      `${baseUrl}/fasp`,
      `${baseUrl}/fasp/provider_info`,
      `${baseUrl}/.well-known/fasp/provider_info`,
    ].flatMap((u) => [u, `${u}/`])));
    await providersCol.updateMany(
      { tenant_id: tenantId, baseUrl: { $in: variants } },
      { $set: { baseUrl, updatedAt: new Date() } },
    );

    // baseUrl で既存を検索して upsert（仮 serverId を付与）
    const provisionalServerId = `provisional:${crypto.randomUUID()}`;
    const faspId = crypto.randomUUID();
    const now = new Date();
    const res = await providersCol.findOneAndUpdate(
      { tenant_id: tenantId, baseUrl },
      {
        $setOnInsert: {
          faspId,
          serverId: provisionalServerId,
          createdAt: now,
          tenant_id: tenantId,
        },
        $set: {
          name,
          baseUrl,
          capabilities,
          status: isDefault ? "approved" : "pending",
          approvedAt: isDefault ? now : null,
          rejectedAt: null,
          updatedAt: now,
        },
      },
      { upsert: true, returnDocument: "after" },
    );

    // 既定FASPなら secret を確保し capability の有効化通知を送る
    if (isDefault) {
      try {
        if (!res?.secret) {
          const secret = btoa(
            String.fromCharCode(...crypto.getRandomValues(new Uint8Array(32))),
          );
          await providersCol.updateOne({ tenant_id: tenantId, baseUrl }, {
            $set: { secret, updatedAt: new Date() },
          });
        }
      } catch { /* ignore */ }
      const base = baseUrl.replace(/\/$/, "");
      await Promise.all(
        Object.entries(capabilities).map(([id, info]) =>
          notifyCapabilityActivation(env, base, id, info.version, true)
        ),
      ).catch(() => {});
    }

    return c.json({
      ok: true,
      provider: {
        name: res?.name ?? name,
        baseUrl,
        serverId: res?.serverId ?? provisionalServerId,
        faspId: res?.faspId ?? faspId,
        status: res?.status ?? (isDefault ? "approved" : "pending"),
        capabilities: res?.capabilities ?? capabilities,
      },
    });
  },
);

// 管理用: プロバイダ詳細
app.get("/api/fasp/providers/:serverId", async (c) => {
  const env = getEnv(c);
  const db = createDB(env);
  const serverId = c.req.param("serverId");
  const mongo = await db.getDatabase();
  const tenantId = env["ACTIVITYPUB_DOMAIN"] ?? "";
  const d = await mongo.collection("fasp_client_providers").findOne({ tenant_id: tenantId, serverId });
  if (!d) return c.json({ error: "not found" }, 404);
  return c.json({
    name: d.name,
    baseUrl: d.baseUrl,
    serverId: d.serverId,
    faspId: d.faspId,
    publicKey: d.publicKey,
    status: d.status ?? "pending",
    capabilities: d.capabilities ?? {},
    updatedAt: d.updatedAt ?? null,
    approvedAt: d.approvedAt ?? null,
    rejectedAt: d.rejectedAt ?? null,
  });
});

// 管理用: 承認
app.post("/api/fasp/providers/:serverId/approve", async (c) => {
  const env = getEnv(c);
  const db = createDB(env);
  const serverId = c.req.param("serverId");
  const mongo = await db.getDatabase();
  const tenantId = env["ACTIVITYPUB_DOMAIN"] ?? "";
  const res = await mongo.collection("fasp_client_providers").findOneAndUpdate(
    { tenant_id: tenantId, serverId },
    { $set: { status: "approved", approvedAt: new Date(), rejectedAt: null } },
    { returnDocument: "after" },
  );
  if (!res) return c.json({ error: "not found" }, 404);
  return c.json({ ok: true });
});

// 管理用: 却下
app.post("/api/fasp/providers/:serverId/reject", async (c) => {
  const env = getEnv(c);
  const db = createDB(env);
  const serverId = c.req.param("serverId");
  const mongo = await db.getDatabase();
  const tenantId = env["ACTIVITYPUB_DOMAIN"] ?? "";
  const res = await mongo.collection("fasp_client_providers").findOneAndUpdate(
    { tenant_id: tenantId, serverId },
    { $set: { status: "rejected", rejectedAt: new Date() } },
    { returnDocument: "after" },
  );
  if (!res) return c.json({ error: "not found" }, 404);
  return c.json({ ok: true });
});

// 管理用: プロバイダ削除
app.delete("/api/fasp/providers/:serverId", async (c) => {
  const env = getEnv(c);
  const db = createDB(env);
  const serverId = c.req.param("serverId");
  const mongo = await db.getDatabase();
  const tenantId = env["ACTIVITYPUB_DOMAIN"] ?? "";
  const res = await mongo.collection("fasp_client_providers").deleteOne({ tenant_id: tenantId, serverId });
  if (!res || res.deletedCount === 0) {
    return c.json({ error: "not found" }, 404);
  }
  return c.body(null, 204);
});

// 管理用: capability 設定（ON/OFFとバージョンを保存）
app.put(
  "/api/fasp/providers/:serverId/capabilities",
  zValidator(
    "json",
    z.object({
      capabilities: z.record(
        z.object({ version: z.string(), enabled: z.boolean() }),
      ),
    }),
  ),
  async (c) => {
    const env = getEnv(c);
    const db = createDB(env);
    const serverId = c.req.param("serverId");
    const { capabilities } = c.req.valid("json") as {
      capabilities: Record<string, { version: string; enabled: boolean }>;
    };
    const mongo = await db.getDatabase();
    const tenantId = env["ACTIVITYPUB_DOMAIN"] ?? "";
    const res = await mongo.collection("fasp_client_providers").findOneAndUpdate(
      { tenant_id: tenantId, serverId },
      { $set: { capabilities, updatedAt: new Date() } },
      { returnDocument: "after" },
    );
    if (!res) return c.json({ error: "not found" }, 404);
    const baseUrl = (res.baseUrl ?? "").replace(/\/$/, "");
    if (baseUrl) {
      // FASP に有効化/無効化を通知
      await Promise.all(
        Object.entries(capabilities).map(([id, info]) =>
          notifyCapabilityActivation(
            env,
            baseUrl,
            id,
            info.version,
            info.enabled,
          )
        ),
      );
    }
    return c.json({ ok: true });
  },
);

// 管理用: provider_info の取得（FASP から capabilities 情報を取得）
app.get("/api/fasp/providers/:serverId/provider_info", async (c) => {
  const env = getEnv(c);
  const db = createDB(env);
  const serverId = c.req.param("serverId");
  const mongo = await db.getDatabase();
    const tenantId = env["ACTIVITYPUB_DOMAIN"] ?? "";
    const rec = await mongo.collection("fasp_client_providers").findOne({ tenant_id: tenantId, serverId });
  if (!rec) return c.json({ error: "not found" }, 404);
  const baseUrl = (rec.baseUrl ?? "").replace(/\/$/, "");
  if (!baseUrl) return c.json({ error: "baseUrl missing" }, 400);
  try {
    const res = await faspFetch(env, `${baseUrl}/provider_info`, {
      verifyResponseSignature: false,
    });
    const text = await res.text();
    return c.body(text, res.status, Object.fromEntries(res.headers));
  } catch (e) {
    return c.json({ error: String(e) }, 502);
  }
});

// 管理用: FASP 設定の取得/更新（検索に使うFASP、共有設定）
app.get("/api/fasp/settings", async (c) => {
  const env = getEnv(c);
  const db = createDB(env);
  const mongo = await db.getDatabase();
  const tenantId = env["ACTIVITYPUB_DOMAIN"] ?? "";
  const doc = await mongo.collection("fasp_client_settings").findOne({
    _id: "default",
    tenant_id: tenantId,
  });
  return c.json({
    searchServerId: doc?.searchServerId ?? null,
    shareEnabled: doc?.shareEnabled ?? true,
    shareServerIds: doc?.shareServerIds ?? null,
  });
});

app.put("/api/fasp/settings", async (c) => {
  try {
    const env = getEnv(c);
    const db = createDB(env);
    const mongo = await db.getDatabase();
    const body = await c.req.json();
    const update: Record<string, unknown> = {};
    if ("searchServerId" in body) {
      update.searchServerId =
        typeof body.searchServerId === "string" && body.searchServerId
          ? String(body.searchServerId)
          : null;
    }
    if ("shareEnabled" in body) {
      update.shareEnabled = Boolean(body.shareEnabled);
    }
    if ("shareServerIds" in body) {
      if (Array.isArray(body.shareServerIds)) {
        update.shareServerIds = body.shareServerIds.map((s: unknown) =>
          String(s)
        );
      } else {
        update.shareServerIds = null;
      }
    }
    const tenantId = env["ACTIVITYPUB_DOMAIN"] ?? "";
    await mongo.collection("fasp_client_settings").updateOne(
      { _id: "default", tenant_id: tenantId },
      {
        $set: { ...update, updatedAt: new Date() },
        $setOnInsert: { _id: "default", tenant_id: tenantId, createdAt: new Date() },
      },
      { upsert: true },
    );
    return c.json({ ok: true });
  } catch (e) {
    return c.json({ error: String(e) }, 400);
  }
});<|MERGE_RESOLUTION|>--- conflicted
+++ resolved
@@ -66,10 +66,20 @@
   }
 
   const faspId = crypto.randomUUID();
-<<<<<<< HEAD
-  // baseUrl の正規化（末尾のスラッシュを削除）
-  const normalizedBaseUrl = String(baseUrl).replace(/\/$/, "");
-  // 既存の仮登録（discover）を baseUrl でマージしつつ upsert
+// baseUrl の正規化（末尾のスラッシュを削除）
+const normalizedBaseUrl = String(baseUrl).replace(/\/$/, "");
+
+// 共通の upsert ヘルパーがあれば優先して利用し、なければ従来処理にフォールバック
+if (typeof registrationUpsert === "function") {
+  await registrationUpsert(env, {
+    name,
+    baseUrl: normalizedBaseUrl,
+    serverId,
+    publicKey,
+    faspId,
+  });
+} else {
+  // 既存の仮登録（discover）を baseUrl / serverId でマージしつつ upsert
   await fasps.updateOne(
     { $or: [{ serverId }, { baseUrl: normalizedBaseUrl }] },
     {
@@ -88,9 +98,8 @@
     },
     { upsert: true },
   );
-=======
-  await registrationUpsert(env, { name, baseUrl, serverId, publicKey, faspId });
->>>>>>> 38467127
+}
+
 
   const { publicKey: takosPublicKey } = await getSystemKey(db, domain);
   const registrationCompletionUri = `https://${domain}/api/fasp/providers`; // 管理APIを案内
