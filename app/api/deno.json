--- conflicted
+++ resolved
@@ -10,11 +10,8 @@
     "zod": "npm:zod@^3.25.56",
     "@aws-sdk/client-s3": "npm:@aws-sdk/client-s3@^3.528.0",
     "mongodb": "npm:mongodb@^6.17.0",
-<<<<<<< HEAD
     "firebase-admin": "npm:firebase-admin@^13"
-=======
     "bcrypt": "https://deno.land/x/bcrypt@v0.4.1/mod.ts"
->>>>>>> b3434158
   },
   "tasks": {
     "dev": "deno run -A --unstable-worker-options --watch --no-prompt index.ts"
