--- conflicted
+++ resolved
@@ -1,15 +1,12 @@
 import { Hono } from "hono";
 import Account from "./models/account.ts";
 import Note from "./models/note.ts";
-<<<<<<< HEAD
-import { deliverActivityPubObject } from "./utils/activitypub.ts";
-=======
+
 import {
   deliverActivityPubObject,
   ensurePem,
   verifyHttpSignature,
 } from "./utils/activitypub.ts";
->>>>>>> eb26d646
 import { env } from "./utils/env.ts";
 
 const app = new Hono();
