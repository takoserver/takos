--- conflicted
+++ resolved
@@ -12,12 +12,9 @@
 import users from "./users.ts";
 import userInfo from "./user-info.ts";
 import group from "./group.ts";
-<<<<<<< HEAD
 import rootInbox from "./root_inbox.ts";
-=======
 import nodeinfo from "./nodeinfo.ts";
 import e2ee from "./e2ee.ts";
->>>>>>> 8f64568e
 
 const env = await load();
 
@@ -37,12 +34,9 @@
 app.route("/api", userInfo);
 app.route("/api", e2ee);
 app.route("/api", activitypub); // ActivityPubプロキシAPI用
-<<<<<<< HEAD
-=======
 app.route("/api", group);
 app.route("/", nodeinfo);
 app.route("/", e2ee);
->>>>>>> 8f64568e
 app.route("/", activitypub);
 app.route("/", group);
 app.route("/", rootInbox);
