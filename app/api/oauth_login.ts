--- conflicted
+++ resolved
@@ -2,13 +2,8 @@
 import { setCookie } from "hono/cookie";
 import { z } from "zod";
 import { zValidator } from "@hono/zod-validator";
-<<<<<<< HEAD
-import { getEnv } from "../shared/config.ts";
 import SessionRepository from "./repositories/session_repository.ts";
-=======
 import { getEnv } from "../../shared/config.ts";
-import Session from "./models/session.ts";
->>>>>>> dd9e86b1
 
 const app = new Hono();
 const sessionRepo = new SessionRepository();
