--- conflicted
+++ resolved
@@ -7,50 +7,21 @@
 
 const app = new Hono();
 
-<<<<<<< HEAD
-app.post("/oauth/login", async (c) => {
-  const { accessToken } = await c.req.json();
-  const env = getEnv(c);
-  const host = env["OAUTH_HOST"] ?? env["ROOT_DOMAIN"];
-  if (!host) {
-    return c.json({ error: "Server configuration error" }, 500);
-  }
-  const url = host.startsWith("http") ? host : `https://${host}`;
-  const res = await fetch(`${url}/oauth/verify`, {
-    method: "POST",
-    headers: { "Content-Type": "application/json" },
-    body: JSON.stringify({ token: accessToken }),
-  });
-  if (!res.ok) return c.json({ error: "Invalid token" }, 401);
-  const data = await res.json();
-  if (!data.active) return c.json({ error: "Invalid token" }, 401);
-  const sessionId = crypto.randomUUID();
-  const expiresAt = new Date(Date.now() + 7 * 24 * 60 * 60 * 1000);
-  const session = new Session({ sessionId, expiresAt });
-  (session as unknown as { $locals?: { env?: Record<string, string> } })
-    .$locals = { env };
-  await session.save();
-  setCookie(c, "sessionId", sessionId, {
-    path: "/",
-    httpOnly: true,
-    secure: c.req.url.startsWith("https://"),
-    expires: expiresAt,
-    sameSite: "Lax",
-  });
-  return c.json({ success: true, message: "Login successful" });
-});
-=======
 app.post(
   "/oauth/login",
+  // ① JSON に accessToken が含まれているか検証
   zValidator("json", z.object({ accessToken: z.string() })),
   async (c) => {
     const { accessToken } = c.req.valid("json") as { accessToken: string };
+
     const env = getEnv(c);
     const host = env["OAUTH_HOST"] ?? env["ROOT_DOMAIN"];
     if (!host) {
       return c.json({ error: "Server configuration error" }, 500);
     }
     const url = host.startsWith("http") ? host : `https://${host}`;
+
+    // ② アクセストークン検証
     const res = await fetch(`${url}/oauth/verify`, {
       method: "POST",
       headers: { "Content-Type": "application/json" },
@@ -59,12 +30,16 @@
     if (!res.ok) return c.json({ error: "Invalid token" }, 401);
     const data = await res.json();
     if (!data.active) return c.json({ error: "Invalid token" }, 401);
+
+    // ③ セッション発行（7 日間有効）
     const sessionId = crypto.randomUUID();
-    const expiresAt = new Date(Date.now() + 24 * 60 * 60 * 1000);
+    const expiresAt = new Date(Date.now() + 7 * 24 * 60 * 60 * 1000); // 7 days
     const session = new Session({ sessionId, expiresAt });
-    (session as unknown as { $locals?: { env?: Record<string, string> } })
-      .$locals = { env };
+    (session as unknown as { $locals?: { env?: Record<string, string> } }).$locals =
+      { env };
     await session.save();
+
+    // ④ Cookie 設定
     setCookie(c, "sessionId", sessionId, {
       path: "/",
       httpOnly: true,
@@ -72,9 +47,9 @@
       expires: expiresAt,
       sameSite: "Lax",
     });
+
     return c.json({ success: true, message: "Login successful" });
   },
 );
->>>>>>> 015396bc
 
 export default app;