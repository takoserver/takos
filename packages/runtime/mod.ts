export interface UnpackedTakoPack {
  manifest: string | Record<string, unknown>;
  server?: string;
  client?: string;
  ui?: string;
}

export interface TakosKV {
  read(key: string): Promise<unknown>;
  write(key: string, value: unknown): Promise<void>;
  delete(key: string): Promise<void>;
  list(prefix?: string): Promise<string[]>;
}

export interface TakosEvents {
  publish(name: string, payload: unknown): Promise<unknown>;
  publishToClient(name: string, payload: unknown): Promise<unknown>;

  publishToClientPushNotification(
    name: string,
    payload: unknown,
  ): Promise<unknown>;
  publishToBackground(name: string, payload: unknown): Promise<unknown>;
  publishToUI(name: string, payload: unknown): Promise<unknown>;
  subscribe(name: string, handler: (payload: unknown) => void): () => void;
}

export interface TakosAssets {
  read(path: string): Promise<string>;
  write(
    path: string,
    data: string | Uint8Array,
    options?: { cacheTTL?: number },
  ): Promise<string>;
  delete(path: string): Promise<void>;
  list(prefix?: string): Promise<string[]>;
}

export interface TakosActivityPub {
  send(userId: string, activity: Record<string, unknown>): Promise<void>;
  read(id: string): Promise<Record<string, unknown>>;
  delete(id: string): Promise<void>;
  list(userId?: string): Promise<string[]>;
  actor: {
    read(userId: string): Promise<Record<string, unknown>>;
    update(userId: string, key: string, value: string): Promise<void>;
    delete(userId: string, key: string): Promise<void>;
  };
  follow(followerId: string, followeeId: string): Promise<void>;
  unfollow(followerId: string, followeeId: string): Promise<void>;
  listFollowers(actorId: string): Promise<string[]>;
  listFollowing(actorId: string): Promise<string[]>;
  pluginActor: {
    create(
      localName: string,
      profile: Record<string, unknown>,
    ): Promise<string>;
    read(iri: string): Promise<Record<string, unknown>>;
    update(iri: string, partial: Record<string, unknown>): Promise<void>;
    delete(iri: string): Promise<void>;
    list(): Promise<string[]>;
  };
}

const WORKER_SOURCE = `
import { createRequire, builtinModules } from "node:module";
<<<<<<< HEAD
import process from "node:process";
import { Buffer } from "node:buffer";
import { setImmediate } from "node:timers";
// Use an absolute file path for Node compatibility
const workerFilename = "/tmp/takos-worker.js";
const baseRequire = createRequire(workerFilename);
=======
// Use an absolute file path for Node compatibility
const baseRequire = createRequire("/tmp/takos-worker.js");
>>>>>>> 3e07145e
const require = (id) =>
  builtinModules.includes(id) && !id.startsWith("node:")
    ? baseRequire("node:" + id)
    : baseRequire(id);
globalThis.require = require;
<<<<<<< HEAD
globalThis.__filename = workerFilename;
globalThis.__dirname = "/tmp";
globalThis.global = globalThis;
globalThis.process = process;
globalThis.Buffer = Buffer;
globalThis.setImmediate = setImmediate;
let allowedPerms = {};
const permState = (name) => allowedPerms[name] ? "granted" : "denied";
Deno.permissions.query = async (desc) => ({ state: permState(desc.name) });
Deno.permissions.request = async (desc) => ({ state: permState(desc.name) });
Deno.permissions.revoke = async (desc) => ({ state: permState(desc.name) });
=======
>>>>>>> 3e07145e
let takosCallId = 0;
const takosCallbacks = new Map();
function setPath(root, path, fn) {
  let obj = root;
  for (let i = 0; i < path.length - 1; i++) {
    obj[path[i]] ??= {};
    obj = obj[path[i]];
  }
  obj[path[path.length - 1]] = fn;
}
function createTakos(paths) {
  const t = {};
  for (const p of paths) {
    setPath(t, p, (...args) => {
      return new Promise((resolve, reject) => {
        const id = ++takosCallId;
        takosCallbacks.set(id, { resolve, reject });
        self.postMessage({ type: 'takosCall', id, path: p, args });
      });
    });
  }
  return t;
}
let mod = null;
self.onmessage = async (e) => {
  const d = e.data;
  if (d.type === 'init') {
    allowedPerms = d.allowedPermissions || {};
    globalThis.takos = createTakos(d.takosPaths);
    const url = URL.createObjectURL(new Blob([d.code], { type: 'application/javascript' }));
    mod = await import(url);
    self.postMessage({ type: 'ready' });
  } else if (d.type === 'call') {
    try {
      const fn = mod[d.fnName];
      if (typeof fn !== 'function') throw new Error('function not found');
      const result = await fn(...d.args);
      self.postMessage({ type: 'result', id: d.id, result });
    } catch (err) {
      self.postMessage({ type: 'error', id: d.id, error: err.message });
    }
  } else if (d.type === 'takosResult') {
    const cb = takosCallbacks.get(d.id);
    if (!cb) return;
    takosCallbacks.delete(d.id);
    if ('error' in d) cb.reject(new Error(d.error));
    else cb.resolve(d.result);
  }
};
`;

export interface TakosOptions {
  fetch?: (url: string, options?: RequestInit) => Promise<Response>;
  kv?: Partial<TakosKV>;
  events?: Partial<TakosEvents>;
  assets?: Partial<TakosAssets>;
  activitypub?: Partial<TakosActivityPub>;
}

export class Takos {
  private opts: TakosOptions;
  constructor(opts: TakosOptions = {}) {
    this.opts = opts;
    if (opts.kv) Object.assign(this.kv, opts.kv);
    if (opts.events) Object.assign(this.events, opts.events);
    if (opts.assets) Object.assign(this.assets, opts.assets);
    if (opts.activitypub) Object.assign(this.activitypub, opts.activitypub);
  }
  fetch(url: string, options?: RequestInit): Promise<Response> {
    const fn = this.opts.fetch ?? fetch;
    return fn(url, options);
  }
  kv = {
    read: async (_key: string) => undefined as unknown,
    write: async (_key: string, _value: unknown) => {},
    delete: async (_key: string) => {},
    list: async () => [] as string[],
  };
  events = {
    publish: async (_name: string, _payload: unknown) => {},
    publishToClient: async (_name: string, _payload: unknown) => {},
    publishToClientPushNotification: async (
      _name: string,
      _payload: unknown,
    ) => {},
    publishToBackground: async (_name: string, _payload: unknown) => {},
    publishToUI: async (_name: string, _payload: unknown) => {},
    subscribe: (
      _name: string,
      _handler: (payload: unknown) => void,
    ): () => void => {
      return () => {};
    },
  };
  assets = {
    read: async (_path: string) => "",
    write: async (
      _path: string,
      _data: string | Uint8Array,
      _options?: { cacheTTL?: number },
    ) => "",
    delete: async (_path: string) => {},
    list: async (_prefix?: string) => [] as string[],
  };
  activitypub = {
    send: async (_userId: string, _activity: Record<string, unknown>) => {},
    read: async (_id: string) => ({} as Record<string, unknown>),
    delete: async (_id: string) => {},
    list: async (_userId?: string) => [] as string[],
    actor: {
      read: async (_userId: string) => ({} as Record<string, unknown>),
      update: async (_userId: string, _key: string, _value: string) => {},
      delete: async (_userId: string, _key: string) => {},
    },
    follow: async (_followerId: string, _followeeId: string) => {},
    unfollow: async (_followerId: string, _followeeId: string) => {},
    listFollowers: async (_actorId: string) => [] as string[],
    listFollowing: async (_actorId: string) => [] as string[],
    pluginActor: {
      create: async (_localName: string, _profile: Record<string, unknown>) =>
        "",
      read: async (_iri: string) => ({} as Record<string, unknown>),
      update: async (_iri: string, _partial: Record<string, unknown>) => {},
      delete: async (_iri: string) => {},
      list: async () => [] as string[],
    },
  };
}

const TAKOS_PATHS: string[][] = [
  ["fetch"],
  ["kv", "read"],
  ["kv", "write"],
  ["kv", "delete"],
  ["kv", "list"],
  ["events", "publish"],
  ["events", "publishToClient"],
  ["events", "publishToClientPushNotification"],
  ["events", "publishToBackground"],
  ["events", "publishToUI"],
  ["events", "subscribe"],
  ["assets", "read"],
  ["assets", "write"],
  ["assets", "delete"],
  ["assets", "list"],
  ["activitypub", "send"],
  ["activitypub", "read"],
  ["activitypub", "delete"],
  ["activitypub", "list"],
  ["activitypub", "actor", "read"],
  ["activitypub", "actor", "update"],
  ["activitypub", "actor", "delete"],
  ["activitypub", "follow"],
  ["activitypub", "unfollow"],
  ["activitypub", "listFollowers"],
  ["activitypub", "listFollowing"],
  ["activitypub", "pluginActor", "create"],
  ["activitypub", "pluginActor", "read"],
  ["activitypub", "pluginActor", "update"],
  ["activitypub", "pluginActor", "delete"],
  ["activitypub", "pluginActor", "list"],
];

class PackWorker {
  #worker: Worker;
  #ready: Promise<void>;
  #pending = new Map<number, (value: unknown) => void>();
  #takos: Takos;
  #callId = 0;
  constructor(
    code: string,
    takos: Takos,
    perms: Record<string, boolean>,
    useDeno = false,
  ) {
    const url = URL.createObjectURL(
      new Blob([WORKER_SOURCE], { type: "application/javascript" }),
    );
    if (useDeno) {
      this.#worker = new Worker(url, {
        type: "module",
        deno: {
          namespace: true,
          npm: true,
          permissions: {
            read: perms.read,
            write: perms.write,
            net: perms.net,
            env: perms.env,
            run: perms.run,
            sys: perms.sys,
            ffi: perms.ffi,
            hrtime: perms.hrtime,
          },
        },
      } as any);
    } else {
      this.#worker = new Worker(url, { type: "module" });
    }
    this.#worker.addEventListener("error", (e) => {
      const msg = (e as ErrorEvent).message ?? "unknown";
      console.error("PackWorker error:", msg);
      if ("preventDefault" in e) (e as ErrorEvent).preventDefault();
    });
    // Revoke the blob URL after the worker has initialized to avoid
    // breaking module loading on slower environments.
    const revoke = () => URL.revokeObjectURL(url);
    this.#worker.addEventListener("message", revoke, { once: true });
    this.#takos = takos;
    this.#worker.onmessage = (e) => this.#onMessage(e);
    const wrapped =
      `const require = globalThis.require;\nconst __filename = globalThis.__filename;\nconst __dirname = globalThis.__dirname;\n${code}`;
    this.#worker.postMessage({
      type: "init",
      code: wrapped,
      takosPaths: TAKOS_PATHS,
      allowedPermissions: perms,
    });
    this.#ready = new Promise((res) => {
      const handler = (ev: MessageEvent) => {
        if (ev.data && ev.data.type === "ready") {
          this.#worker.removeEventListener("message", handler);
          res();
        }
      };
      this.#worker.addEventListener("message", handler);
    });
  }
  #onMessage(ev: MessageEvent) {
    const d = ev.data;
    if (d.type === "result" || d.type === "error") {
      const cb = this.#pending.get(d.id);
      if (!cb) return;
      this.#pending.delete(d.id);
      if (d.type === "error") cb(Promise.reject(new Error(d.error)));
      else cb(d.result);
    } else if (d.type === "takosCall") {
      this.#handleTakosCall(d);
    }
  }
  async #handleTakosCall(d: { id: number; path: string[]; args: unknown[] }) {
    let target: any = this.#takos;
    for (const p of d.path) target = target?.[p];
    try {
      const result = await target(...d.args);
      this.#worker.postMessage({ type: "takosResult", id: d.id, result });
    } catch (err: unknown) {
      const message = err instanceof Error ? err.message : String(err);
      this.#worker.postMessage({
        type: "takosResult",
        id: d.id,
        error: message,
      });
    }
  }
  async call(fn: string, args: unknown[]): Promise<unknown> {
    await this.#ready;
    return new Promise((res, rej) => {
      const id = ++this.#callId;
      this.#pending.set(
        id,
        (v) => (v instanceof Promise ? v.then(res, rej) : res(v)),
      );
      this.#worker.postMessage({ type: "call", id, fnName: fn, args });
    });
  }
  terminate() {
    this.#worker.terminate();
  }
}
interface LoadedPack {
  manifest: Record<string, unknown>;
  serverCode?: string;
  clientCode?: string;
  ui?: string;
  serverWorker?: PackWorker;
  clientWorker?: PackWorker;
}

export class TakoPack {
  private packs = new Map<string, LoadedPack>();
  private takos: Takos;

  constructor(packs: UnpackedTakoPack[], options: TakosOptions = {}) {
    this.takos = new Takos(options);
    (globalThis as Record<string, unknown>).takos = this.takos;
    for (const p of packs) {
      const manifest = typeof p.manifest === "string"
        ? JSON.parse(p.manifest)
        : p.manifest;
      this.packs.set(manifest.identifier as string, {
        manifest,
        serverCode: p.server,
        clientCode: p.client,
        ui: p.ui,
      });
    }
  }

  async init(): Promise<void> {
    for (const pack of this.packs.values()) {
      if (pack.serverCode) {
        const perms = this.#extractPermissions(pack.manifest);
        pack.serverWorker = new PackWorker(
          pack.serverCode,
          this.takos,
          perms,
          true,
        );
      }
      if (pack.clientCode) {
        const perms: Record<string, boolean> = {
          read: false,
          write: false,
          net: false,
          env: false,
          run: false,
          sys: false,
          ffi: false,
          hrtime: false,
        };
        pack.clientWorker = new PackWorker(
          pack.clientCode,
          this.takos,
          perms,
          false,
        );
      }
    }
  }

  async callServer(
    identifier: string,
    fnName: string,
    args: unknown[] = [],
  ): Promise<unknown> {
    const pack = this.packs.get(identifier);
    if (!pack) throw new Error(`pack not found: ${identifier}`);
    if (!pack.serverWorker) {
      throw new Error(`server not loaded for ${identifier}`);
    }
    return await pack.serverWorker.call(fnName, args);
  }

  #extractPermissions(
    manifest: Record<string, unknown>,
  ): Record<string, boolean> {
    const perms: Record<string, boolean> = {
      read: false,
      write: false,
      net: false,
      env: false,
      run: false,
      sys: false,
      ffi: false,
      hrtime: false,
    };
    const list = Array.isArray(manifest.permissions)
      ? manifest.permissions
      : [];
    for (const p of list) {
      if (typeof p !== "string") continue;
      if (!p.startsWith("deno:")) continue;
      const name = p.slice(5);
      if (name in perms) perms[name] = true;
    }
    return perms;
  }
}<|MERGE_RESOLUTION|>--- conflicted
+++ resolved
@@ -64,23 +64,18 @@
 
 const WORKER_SOURCE = `
 import { createRequire, builtinModules } from "node:module";
-<<<<<<< HEAD
+
 import process from "node:process";
 import { Buffer } from "node:buffer";
 import { setImmediate } from "node:timers";
 // Use an absolute file path for Node compatibility
 const workerFilename = "/tmp/takos-worker.js";
 const baseRequire = createRequire(workerFilename);
-=======
-// Use an absolute file path for Node compatibility
-const baseRequire = createRequire("/tmp/takos-worker.js");
->>>>>>> 3e07145e
 const require = (id) =>
   builtinModules.includes(id) && !id.startsWith("node:")
     ? baseRequire("node:" + id)
     : baseRequire(id);
 globalThis.require = require;
-<<<<<<< HEAD
 globalThis.__filename = workerFilename;
 globalThis.__dirname = "/tmp";
 globalThis.global = globalThis;
@@ -92,8 +87,6 @@
 Deno.permissions.query = async (desc) => ({ state: permState(desc.name) });
 Deno.permissions.request = async (desc) => ({ state: permState(desc.name) });
 Deno.permissions.revoke = async (desc) => ({ state: permState(desc.name) });
-=======
->>>>>>> 3e07145e
 let takosCallId = 0;
 const takosCallbacks = new Map();
 function setPath(root, path, fn) {
