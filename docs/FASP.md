--- conflicted
+++ resolved
@@ -326,7 +326,7 @@
 - `data_sharing`の event\_subscriptions/backfill
   受理・`announcements`送信の最小フロー。
 - `trends`/`account_search` のクライアント呼び出しとUI表示。
-<<<<<<< HEAD
+
 
 ---
 
@@ -346,8 +346,7 @@
   コレクションは参照されなくなる。
 - 必要な情報があればバックアップして FASP の Service Actor
   側へ移行した後、コレクションを削除する。不要であればそのまま破棄してよい。
-=======
->>>>>>> 97544955
+
 
 ---
 
@@ -355,10 +354,5 @@
 
 - FASP General（Intro/Protocol/Registration/Provider Info）
 - FASP Discovery: **data\_sharing** / **trends** / **account\_search**
-<<<<<<< HEAD
 - ActivityStreams Actor Types（`Service` 含む） ([W3C][1])
-=======
-- ActivityStreams Actor Types（`Service` 含む） ([W3C][1])
-
 [1]: https://www.w3.org/TR/activitystreams-vocabulary/#actor-types
->>>>>>> 97544955
