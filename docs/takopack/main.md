--- conflicted
+++ resolved
@@ -297,13 +297,7 @@
 
 - **レート制限**: 10件/秒
 
-<<<<<<< HEAD
-### 6.7 server
-
-- **call**: `takos.server.call(name: string, args?: any[]): Promise<any>`
-
-任意のサーバーサイド関数を呼び出します。引数は配列で渡し、戻り値が返されます。
-=======
+
 ### 6.7 **拡張間API呼び出し**
 
 * **API呼び出し**:
@@ -316,7 +310,6 @@
   * **必要権限**: `extensions:export`
 * **activate()パターン**:
   依存先APIは `await ext.activate()` で取得
->>>>>>> e3813ea4
 
 ---
 
@@ -523,28 +516,7 @@
 
 ### 12.6 セキュリティとサンドボックス
 
-<<<<<<< HEAD
-Takos ランタイムでは拡張機能を安全に実行するため、各レイヤーを分離した
-サンドボックス方式を採用します。
-
-- **server.js**: Deno `Worker` として起動し、`manifest.permissions` に含まれる
-  `deno:*` 権限のみを付与します。
-- **server.js 実行時**: Manifest に記載されていない `deno:*` 権限のリクエストは
-  自動的に拒否されます。
-- **server.js 実行時に表示される `✅ Granted ...` メッセージは、権限確認の
-  ダイアログではなく、付与された権限を示すだけのログです。**
-- **server.js 環境**: `require` / `__dirname` / `__filename` / `global` /
-  `process` / `Buffer` / `setImmediate` など Node 互換グローバルを提供し、組み
-  込みモジュール は `node:` プレフィックス付きで解決されます。
-- **client.js**: ブラウザの `Worker` 上で実行され、Deno
-  名前空間は利用できません。
-- **index.html**: UI は `sandbox="allow-scripts allow-same-origin"` を 付与した
-  `<iframe>` に読み込み、ホストアプリと 分離されます。
-
-各環境からは `globalThis.takos` を通じて必要な API のみが呼び出せるため、
-拡張機能コードはホストの権限を直接取得することなく安全に実行できます。
-=======
+
 * すべてのAPI呼び出しはstructuredClone準拠でシリアライズ
 * クロスPackの権限制御、UIレイヤーのinvoke制限（background経由推奨）
-* サンドボックス逸脱は不可
->>>>>>> e3813ea4
+* サンドボックス逸脱は不可